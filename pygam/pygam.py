# -*- coding: utf-8 -*-

from __future__ import division, absolute_import
from collections import defaultdict
from collections import OrderedDict
from copy import deepcopy
from progressbar import ProgressBar
import warnings
from multiprocessing import Pool
import numpy as np
import scipy as sp
from scipy import stats

from pygam.core import Core

from pygam.penalties import derivative
from pygam.penalties import l2
from pygam.penalties import monotonic_inc
from pygam.penalties import monotonic_dec
from pygam.penalties import convex
from pygam.penalties import concave
from pygam.penalties import none
from pygam.penalties import wrap_penalty
from pygam.penalties import PENALTIES, CONSTRAINTS

from pygam.distributions import Distribution
from pygam.distributions import NormalDist
from pygam.distributions import BinomialDist
from pygam.distributions import PoissonDist
from pygam.distributions import GammaDist
from pygam.distributions import InvGaussDist
from pygam.distributions import DISTRIBUTIONS

from pygam.links import Link
from pygam.links import IdentityLink
from pygam.links import LogitLink
from pygam.links import LogLink
from pygam.links import InverseLink
from pygam.links import InvSquaredLink
from pygam.links import LINKS

from pygam.callbacks import CallBack
from pygam.callbacks import Deviance
from pygam.callbacks import Diffs
from pygam.callbacks import Accuracy
from pygam.callbacks import Coef
from pygam.callbacks import validate_callback
from pygam.callbacks import CALLBACKS

from pygam.utils import check_y
from pygam.utils import check_X
from pygam.utils import check_X_y
from pygam.utils import make_2d
from pygam.utils import flatten
from pygam.utils import check_array
from pygam.utils import check_lengths
from pygam.utils import load_diagonal
from pygam.utils import TablePrinter
from pygam.utils import space_row
from pygam.utils import sig_code
from pygam.utils import b_spline_basis
from pygam.utils import combine
from pygam.utils import cholesky
from pygam.utils import check_param
from pygam.utils import isiterable
from pygam.utils import NotPositiveDefiniteError
from pygam.utils import OptimizationError
from pygam.utils import blockwise

from pygam.terms import Term
from pygam.terms import Intercept, intercept
from pygam.terms import LinearTerm, l
from pygam.terms import SplineTerm, s
from pygam.terms import FactorTerm, f
from pygam.terms import TensorTerm, te
from pygam.terms import TermList
from pygam.terms import MetaTermMixin


EPS = np.finfo(np.float64).eps  # machine epsilon


def _parallel_inc(gam, X, y, weights):
    n = len(y)
    R = []
    f = []
    r = 0.
    vars_ = defaultdict(list)
    pool = Pool()
    block_results = []
    for mask in gam._block_masks(n):
        Xk = gam._modelmat(X[mask])
        block_results.append(pool.apply_async(process_one,
                                              args=(gam, Xk, y[mask], weights[mask],)))
    pool.close()
    pool.join

    res = [x.get() for x in block_results if x is not None]
    res = list(filter(None.__ne__, res))
    for results in res:
        r += results['rk']
        R.append(results['Rk'])
        f.append(results['fk'])
        vars_['pseudo_data'].append(results['zk'])
        vars_['mu'].append(results['muk'])
        vars_['y'].append(results['yk'])
    # now combine all partitions
    Q, R = np.linalg.qr(np.vstack(R))
    f = Q.T.dot(np.concatenate(f))
    vars_['pseudo_data'] = np.concatenate(vars_['pseudo_data'])
    vars_['mu'] = np.concatenate(vars_['mu'])
    vars_['y'] = np.concatenate(vars_['y'])
    return Q, R, f, r, vars_


def process_one(gam, Xk, y_mask, weight_mask):
    Xk, yk, zk, Wk, muk = gam._forward_pass(Xk, y_mask, weight_mask)

    # do parallel QR
    Qk, Rk = np.linalg.qr(Wk.dot(Xk).todense().A, mode='reduced')
    if not np.isfinite(Qk).all() or not np.isfinite(Rk).all():
        raise ValueError('QR decomposition produced NaN or Inf. '
                         'Check X data.')

    fk = Qk.T.dot(zk)
    rk = np.linalg.norm(zk)
    results = {'Rk': Rk,
               'fk': fk,
               'rk': rk,
               'zk': zk,
               'muk': muk,
               'yk': yk}
    return results

class GAM(Core, MetaTermMixin):
    """Generalized Additive Model

    Parameters
    ----------
    terms : expression specifying terms to model, optional.

        By default a univariate spline term will be allocated for each feature.

        For example:

        >>> GAM(s(0) + l(1) + f(2) + te(3, 4))

        will fit a spline term on feature 0, a linear term on feature 1,
        a factor term on feature 2, and a tensor term on features 3 and 4.

    callbacks : list of str or list of CallBack objects, optional
        Names of callback objects to call during the optimization loop.

    distribution : str or Distribution object, optional
        Distribution to use in the model.

    link : str or Link object, optional
        Link function to use in the model.

    fit_intercept : bool, optional
        Specifies if a constant (a.k.a. bias or intercept) should be
        added to the decision function.
        Note: the intercept receives no smoothing penalty.

    max_iter : int, optional
        Maximum number of iterations allowed for the solver to converge.

    tol : float, optional
        Tolerance for stopping criteria.

    verbose : bool, optional
        whether to show pyGAM warnings.

    Attributes
    ----------
    coef_ : array, shape (n_classes, m_features)
        Coefficient of the features in the decision function.
        If fit_intercept is True, then self.coef_[0] will contain the bias.

    statistics_ : dict
        Dictionary containing model statistics like GCV/UBRE scores, AIC/c,
        parameter covariances, estimated degrees of freedom, etc.

    logs_ : dict
        Dictionary containing the outputs of any callbacks at each
        optimization loop.

        The logs are structured as ``{callback: [...]}``

    References
    ----------
    Simon N. Wood, 2006
    Generalized Additive Models: an introduction with R

    Hastie, Tibshirani, Friedman
    The Elements of Statistical Learning
    http://statweb.stanford.edu/~tibs/ElemStatLearn/printings/ESLII_print10.pdf

    Paul Eilers & Brian Marx, 2015
    International Biometric Society: A Crash Course on P-splines
    http://www.ibschannel2015.nl/project/userfiles/Crash_course_handout.pdf
    """
    def __init__(self, terms='auto', max_iter=100, tol=1e-4,
                 distribution='normal', link='identity',
                 callbacks=['deviance', 'diffs'],
                 fit_intercept=True, block_size=10000,
                 gamma=1.4, verbose=False, **kwargs):

        self.max_iter = max_iter
        self.tol = tol
        self.distribution = distribution
        self.link = link
        self.callbacks = callbacks
        self.block_size = block_size
        self.gamma = gamma
        self.verbose = verbose
        self.terms = TermList(terms) if isinstance(terms, Term) else terms
        self.fit_intercept = fit_intercept

        for k, v in kwargs.items():
            if k not in self._plural:
                raise TypeError('__init__() got an unexpected keyword argument {}'.format(k))
            setattr(self, k, v)

        # internal settings
        self._constraint_lam = 1e9 # regularization intensity for constraints
        self._constraint_l2 = 1e-3 # diagononal loading to improve conditioning
        self._constraint_l2_max = 1e-1 # maximum loading
        # self._opt = 0 # use 0 for numerically stable optimizer, 1 for naive
        self._term_location = 'terms' # for locating sub terms
        # self._include = ['lam']

        # call super and exclude any variables
        super(GAM, self).__init__()

    # @property
    # def lam(self):
    #     if self._has_terms():
    #         return self.terms.lam
    #     else:
    #         return self._lam
    #
    # @lam.setter
    # def lam(self, value):
    #     if self._has_terms():
    #         self.terms.lam = value
    #     else:
    #         self._lam = value

    @property
    def _is_fitted(self):
        """simple way to check if the GAM has been fitted

        Parameters
        ---------
        None

        Returns
        -------
        bool : whether or not the model is fitted
        """
        return hasattr(self, 'coef_')

    def _validate_params(self):
        """method to sanitize model parameters

        Parameters
        ---------
        None

        Returns
        -------
        None
        """
        # fit_intercep
        if not isinstance(self.fit_intercept, bool):
            raise ValueError('fit_intercept must be type bool, but found {}'
                             .format(self.fit_intercept.__class__))

        # terms
        if (self.terms is not 'auto') and not (isinstance(self.terms, (TermList, Term, type(None)))):
            raise ValueError('terms must be a TermList, but found '\
                             'terms = {}'.format(self.terms))

        # max_iter
        self.max_iter = check_param(self.max_iter, param_name='max_iter',
                                    dtype='int', constraint='>=1',
                                    iterable=False)

        # distribution
        if not ((self.distribution in DISTRIBUTIONS)
                or isinstance(self.distribution, Distribution)):
            raise ValueError('unsupported distribution {}'.format(self.distribution))
        if self.distribution in DISTRIBUTIONS:
            self.distribution = DISTRIBUTIONS[self.distribution]()

        # link
        if not ((self.link in LINKS) or isinstance(self.link, Link)):
            raise ValueError('unsupported link {}'.format(self.link))
        if self.link in LINKS:
            self.link = LINKS[self.link]()

        # callbacks
        if not isiterable(self.callbacks):
            raise ValueError('Callbacks must be iterable, but found {}'
                             .format(self.callbacks))

        if not all([c in CALLBACKS or
                    isinstance(c, CallBack) for c in self.callbacks]):
            raise ValueError('unsupported callback(s) {}'.format(self.callbacks))
        callbacks = list(self.callbacks)
        for i, c in enumerate(self.callbacks):
            if c in CALLBACKS:
                callbacks[i] = CALLBACKS[c]()
        self.callbacks = [validate_callback(c) for c in callbacks]

        # block_size
        if self.block_size < 1:
            raise ValueError("block_size must be > 1, "
                             "but found block_size = {}".format(self.block_size))

        # gamma
        if self.gamma < 1:
            raise ValueError("gamma must be > 1, "
                             "but found gamma = {}".format(self.gamma))

    def _validate_data_dep_params(self, X):
        """method to validate and prepare data-dependent parameters

        Parameters
        ---------
        X : array-like
            containing the input dataset

        Returns
        -------
        None
        """
        n_samples, m_features = X.shape

        # terms
        if self.terms is 'auto':
            # one numerical spline per feature
            self.terms = TermList(*[SplineTerm(feat, verbose=self.verbose) for feat in range(m_features)])

        elif self.terms is None:
            # no terms
            self.terms = TermList()

        else:
            # user-specified
            self.terms = TermList(self.terms, verbose=self.verbose)

        # add intercept
        if self.fit_intercept:
            self.terms = self.terms + Intercept()

        if len(self.terms) == 0:
            raise ValueError('At least 1 term must be specified')

        # copy over things from plural
        remove = []
        for k, v in self.__dict__.items():
            if k in self._plural:
                setattr(self.terms, k, v)
                remove.append(k)
        for k in remove:
            delattr(self, k)

        self.terms.compile(X)

    def loglikelihood(self, X, y, weights=None):
        """
        compute the log-likelihood of the dataset using the current model

        Parameters
        ---------
        X : array-like of shape (n_samples, m_features)
            containing the input dataset
        y : array-like of shape (n,)
            containing target values
        weights : array-like of shape (n,), optional
            containing sample weights

        Returns
        -------
        log-likelihood : np.array of shape (n,)
            containing log-likelihood scores
        """
        y = check_y(y, self.link, self.distribution, verbose=self.verbose)
        mu = self.predict_mu(X)

        if weights is not None:
            weights = np.asanyarray(weights).astype('f').ravel()
            weights = check_array(weights, name='sample weights',
                                  ndim=1, verbose=self.verbose)
            check_lengths(y, weights)
        else:
            weights = np.ones_like(y).astype('float64')

        return self._loglikelihood(y, mu, weights=weights)

    def _loglikelihood(self, y, mu, weights=None):
        """
        compute the log-likelihood of the dataset using the current model

        Parameters
        ---------
        y : array-like of shape (n,)
            containing target values
        mu : array-like of shape (n_samples,)
            expected value of the targets given the model and inputs
        weights : array-like of shape (n,), optional
            containing sample weights

        Returns
        -------
        log-likelihood : np.array of shape (n,)
            containing log-likelihood scores
        """
        return self.distribution.log_pdf(y=y, mu=mu, weights=weights).sum()

    @blockwise
    def _linear_predictor(self, X=None, modelmat=None, b=None, term=-1):
        """linear predictor
        compute the linear predictor portion of the model
        ie multiply the model matrix by the spline basis coefficients

        Parameters
        ---------
        at least 1 of (X, modelmat)
            and
        at least 1 of (b, feature)

        X : array-like of shape (n_samples, m_features) or None, optional
            containing the input dataset
            if None, will attempt to use modelmat

        modelmat : array-like or None, optional
            contains the spline basis for each feature evaluated at the input
            values for each feature, ie model matrix
            if None, will attempt to construct the model matrix from X

        b : array-like or None, optional
            contains the spline coefficients
            if None, will use current model coefficients

        feature : int, optional
                  feature for which to compute the linear prediction
                  if -1, will compute for all features

        Returns
        -------
        lp : np.array of shape (n_samples,)
        """
        if modelmat is None:
            modelmat = self._modelmat(X, term=term)
        if b is None:
            b = self.coef_[self.terms.get_coef_indices(term)]
        return modelmat.dot(b).flatten()

    @blockwise
    def predict_mu(self, X):
        """
        preduct expected value of target given model and input X

        Parameters
        ---------
        X : array-like of shape (n_samples, m_features),
            containing the input dataset

        Returns
        -------
        y : np.array of shape (n_samples,)
            containing expected values under the model
        """
        if not self._is_fitted:
            raise AttributeError('GAM has not been fitted. Call fit first.')

        X = check_X(X, n_feats=self.statistics_['m_features'],
                    edge_knots=self.edge_knots_, dtypes=self.dtype,
                    features=self.feature, verbose=self.verbose)

        lp = self._linear_predictor(X)
        return self.link.mu(lp, self.distribution)

    def predict(self, X):
        """
        preduct expected value of target given model and input X
        often this is done via expected value of GAM given input X

        Parameters
        ---------
        X : array-like of shape (n_samples, m_features)
            containing the input dataset

        Returns
        -------
        y : np.array of shape (n_samples,)
            containing predicted values under the model
        """
        return self.predict_mu(X)

    def _modelmat(self, X, term=-1):
        """
        Builds a model matrix, B, out of the spline basis for each feature

        B = [B_0, B_1, ..., B_p]

        Parameters
        ---------
        X : array-like of shape (n_samples, m_features)
            containing the input dataset
        term : int, optional
            term index for which to compute the model matrix
            if -1, will create the model matrix for all features

        Returns
        -------
        modelmat : sparse matrix of len n_samples
            containing model matrix of the spline basis for selected features
        """
        X = check_X(X, n_feats=self.statistics_['m_features'],
                    edge_knots=self.edge_knots_, dtypes=self.dtype,
                    features=self.feature, verbose=self.verbose)

        return self.terms.build_columns(X, term=term)

    def _cholesky(self, A, **kwargs):
        """
        method to handle potential problems with the cholesky decomposition.

        will try to increase L2 regularization of the penalty matrix to
        do away with non-positive-definite errors

        Parameters
        ----------
        A : np.array

        Returns
        -------
        np.array
        """
        # create appropriate-size diagonal matrix
        if sp.sparse.issparse(A):
            diag = sp.sparse.eye(A.shape[0])
        else:
            diag = np.eye(A.shape[0])

        constraint_l2 = self._constraint_l2
        while constraint_l2 <= self._constraint_l2_max:
            try:
                L = cholesky(A, **kwargs)
                self._constraint_l2 = constraint_l2
                return L
            except NotPositiveDefiniteError:
                if self.verbose:
                    warnings.warn('Matrix is not positive definite. \n'
                                  'Increasing l2 reg by factor of 10.',
                                  stacklevel=2)
                A -= constraint_l2 * diag
                constraint_l2 *= 10
                A += constraint_l2 * diag

        raise NotPositiveDefiniteError('Matrix is not positive \n'
                                       'definite.')

    def _P(self):
        """
        builds the GAM block-diagonal penalty matrix in quadratic form
        out of penalty matrices specified for each feature.

        each feature penalty matrix is multiplied by a lambda for that feature.
        the first feature is the intercept.

        so for m features:
        P = block_diag[lam0 * P0, lam1 * P1, lam2 * P2, ... , lamm * Pm]


        Parameters
        ---------
        None

        Returns
        -------
        P : sparse CSC matrix containing the model penalties in quadratic form

        """
        return self.terms.build_penalties()

    def _C(self):
        """
        builds the GAM block-diagonal constraint matrix in quadratic form
        out of constraint matrices specified for each feature.

        behaves like a penalty, but with a very large lambda value, ie 1e6.

        Parameters
        ---------
        None

        Returns
        -------
        C : sparse CSC matrix containing the model constraints in quadratic form
        """
        return self.terms.build_constraints(self.coef_,
                                            self._constraint_lam,
                                            self._constraint_l2)

    def _W(self, mu, weights, y=None):
        """
        compute the PIRLS weights for model predictions.

        TODO lets verify the formula for this.
        if we use the square root of the mu with the stable opt,
        we get the same results as when we use non-sqrt mu with naive opt.

        this makes me think that they are equivalent.

        also, using non-sqrt mu with stable opt gives very small edofs for even lam=0.001
        and the parameter variance is huge. this seems strange to me.

        computed [V * d(link)/d(mu)] ^(-1/2) by hand and the math checks out as hoped.

        ive since moved the square to the naive pirls method to make the code modular.

        Parameters
        ---------
        mu : array-like of shape (n_samples,)
            expected value of the targets given the model and inputs
        weights : array-like of shape (n_samples,)
            containing sample weights
        y = array-like of shape (n_samples,) or None, optional
            does nothing. just for compatibility with ExpectileGAM

        Returns
        -------
        weights : sp..sparse array of shape (n_samples, n_samples)
        """
        return sp.sparse.diags((self.link.gradient(mu, self.distribution)**2 *
                                self.distribution.V(mu=mu) *
                                weights ** -1)**-0.5)

    def _pseudo_data(self, y, lp, mu):
        """
        compute the pseudo data for a PIRLS iterations

        Parameters
        ---------
        y : array-like of shape (n,)
            containing target data
        lp : array-like of shape (n,)
            containing linear predictions by the model
        mu : array-like of shape (n_samples,)
            expected value of the targets given the model and inputs

        Returns
        -------
        pseudo_data : np.array of shape (n,)
        """
        return lp + (y - mu) * self.link.gradient(mu, self.distribution)

    def _nan_mask(self, weights):
        """
        identifies the mask at which the weights are
            greater than sqrt(machine epsilon)
        and
            not NaN
        and
            not Inf


        Parameters
        ---------
        weights : array-like of shape (n,)
            containing weights in [0,1]

        Returns
        -------
        mask : boolean np.array of shape (n,) of good weight values
        """
        mask = (np.abs(weights) >= np.sqrt(EPS)) * np.isfinite(weights)
        if mask.sum() == 0:
            raise OptimizationError('PIRLS optimization has diverged.\n' +
                                    'Try increasing regularization, or specifying an initial value for self.coef_')
        return mask

    def _block_masks(self, n):
        """generator for masking an array in blocks

        Parameters
        ----------
        n : int
            length of mask

        Yields
        -------
        np.ndarray
            binary mask of length n with self.block_size True entries
        """
        K = np.ceil(n / self.block_size).astype('int')

        for k in range(K):
            mask = np.zeros(n).astype('bool')
            mask[k * self.block_size: (k + 1) * self.block_size] = True

            yield mask

    def _subsample_mask(self, n, size=None):
        """mask for subsampling an array

        Parameters
        ----------
        n : int
            length of array
        size : int or None, default: None
            number of entries to keep
            if None, uses self.block_size

        Returns
        -------
        np.ndarray
            mask of length n, with `size` True entries
        """
        # subsample
        mask = np.zeros(n).astype('bool')
        mask[:size or self.block_size] = True
        np.random.shuffle(mask)
        return mask

    def _initial_estimate(self, X, y):
        """Makes an inital estimate for the model coefficients.

        For a LinearGAM we simply initialize to small coefficients.

        For other GAMs we transform the problem to the linear space
        and solve an unpenalized version.

        Parameters
        ---------
        y : array-like of shape (n,)
            containing target data
        modelmat : sparse matrix of shape (n, m)
            containing model matrix of the spline basis

        Returns
        -------
        coef : array of shape (m,) containing the initial estimate for the model
            coefficients

        Notes
        -----
            This method implements the suggestions in
            Wood, section 2.2.2 Geometry and IRLS convergence, pg 80
        """
        n = len(X)
        m = self.terms.n_coefs

        # do a simple initialization for LinearGAMs
        if isinstance(self, LinearGAM):
            return np.ones(m) * np.sqrt(EPS)

        # subsample
        mask = self._subsample_mask(n)

        # transform the problem to the linear scale
        y = deepcopy(y[mask]).astype('float64')
        y[y == 0] += .01  # edge case for log link, inverse link, and logit link
        y[y == 1] -= .01  # edge case for logit link

        y_ = self.link.link(y, self.distribution)
        y_ = make_2d(y_, verbose=False)
        assert np.isfinite(y_).all(), "transformed response values should be well-behaved."

        # solve the linear problem
        modelmat = self._modelmat(X[mask])
        return np.linalg.solve(load_diagonal(modelmat.T.dot(modelmat).A),
                               modelmat.T.dot(y_))

        # not sure if this is faster...
        # return np.linalg.pinv(modelmat.T.dot(modelmat)).dot(modelmat.T.dot(y_))

    def _forward_pass(self, modelmat, y, weights):
        """perform the forward pass of PIRLS

        Parameters
        ----------
        modelmat : array-like of length n
        y : array-like of length n
        weights : array-like of length n

        Returns
        -------
        modelmat : array-like, with possibly masked entries
        y : array-like, with possibly masked entries
        pseudo_data : array-like, with possibly masked entries
        W : sparse array-like, with possibly masked entries
        mu : array-like, with possibly masked entries
        """
        # forward pass
        lp = self._linear_predictor(modelmat=modelmat)
        mu = self.link.mu(lp, self.distribution)
<<<<<<< HEAD
        W = self._W(mu, weights)  # create pirls weight matrix
=======
        W = self._W(mu, weights, y=y) # create pirls weight matrix
>>>>>>> abd2bff7

        # check for weights == 0 or nan, and update
        mask = self._nan_mask(W.diagonal())
        y = y[mask]  # update
        lp = lp[mask]  # update
        mu = mu[mask]  # update
        W = sp.sparse.diags(W.diagonal()[mask])  # update

        # PIRLS Simon Wood pg 183
        pseudo_data = W.dot(self._pseudo_data(y, lp, mu))

        return modelmat[mask, :], y, pseudo_data, W, mu

    def _forward_pass_recursive(self, X, y, weights):
        """perform incremental PIRLS without ever building the full model matrix

        Parameters
        ----------
        X : array-like of length n
        y : array-like of length n
        weights : array-like of length n

        Returns
        -------
        Q : array-like
            incrementally constructed QR decomposition of (MT W MT)
            where M is the model matrix build from X
            containing orthogonal vectors
        R : array-like
            incrementally constructed QR decomposition of (MT W M)
            where M is the model matrix build from X
            containing upper triangular entries
        f : array-like of length m_features
            equivalent to (MT W z')
        vars_ : dict
            contains variables of interest for callbacks

        References
        ----------
        [1] p. 143 of 2015 Generalized additive models for large data sets
        Simon N.Wood
        Yannig Goude
        Simon Shaw
        """
        n = len(y)
        m = self.terms.n_coefs

        R = np.empty((0, m))
        f = np.empty(0)
        r = 0.
        D = 0.
        vars_ = defaultdict(list)

        for mask in self._block_masks(n):

            # get only a block of the model matrix
            Xk = self._modelmat(X[mask])
            Xk, yk, zk, Wk, muk = self._forward_pass(Xk, y[mask], weights[mask])

            # do incremental QR
            Rk = R
            fk = f
            Q, R = np.linalg.qr(np.r_[Rk, Wk.dot(Xk).A], mode='reduced')
            f = Q.T.dot(np.r_[fk, zk])
            r += np.linalg.norm(zk)

            if not np.isfinite(Q).all() or not np.isfinite(R).all():
                raise ValueError('QR decomposition produced NaN or Inf. '
                                 'Check X data.')

            # grab some variables for callbacks
            vars_['pseudo_data'].append(zk)
            vars_['mu'].append(muk)
            vars_['y'].append(yk)

        vars_['pseudo_data'] = np.concatenate(vars_['pseudo_data'])
        vars_['mu'] = np.concatenate(vars_['mu'])
        vars_['y'] = np.concatenate(vars_['y'])
        return Q, R, f, r, vars_

    def _forward_pass_parallel(self, X, y, weights):
        """perform parallel PIRLS without ever building the full model matrix

        Parameters
        ----------
        X : array-like of length n
        y : array-like of length n
        weights : array-like of length n

        Returns
        -------
        Q : array-like
            incrementally constructed QR decomposition of (MT W MT)
            where M is the model matrix build from X
            containing orthogonal vectors
        R : array-like
            incrementally constructed QR decomposition of (MT W M)
            where M is the model matrix build from X
            containing upper triangular entries
        f : array-like of length m_features
            equivalent to (MT W z')
        vars_ : dict
            contains variables of interest for callbacks

        References
        ----------
        [1] p. 143 and Appendix B of:
            Generalized additive models for large data sets (2015)
                Simon N.Wood
                Yannig Goude
                Simon Shaw
        """
<<<<<<< HEAD
        return _parallel_inc(self, X, y, weights)
#         n = len(y)
#         m = sum(self._n_coeffs)
=======
        n = len(y)
        m = self.terms.n_coefs
>>>>>>> abd2bff7

#         R = []
#         f = []
#         r = 0.
#         vars_ = defaultdict(list)

#         # make progressbar optional
#         if self.verbose and (n > self.block_size):
#             K = np.ceil(n / self.block_size).astype('int')
#             pbar = ProgressBar(max_value=K)
#         else:
#             pbar = lambda x: x

#         for mask in pbar(self._block_masks(n)):

#             # get only a block of the model matrix
#             Xk = self._modelmat(X[mask])
#             Xk, yk, zk, Wk, muk = self._forward_pass(Xk, y[mask], weights[mask])

<<<<<<< HEAD
#             # do parallel QR
#             Qk, Rk = np.linalg.qr(Wk.dot(Xk).todense().A, mode='reduced')
#             if not np.isfinite(Qk).all() or not np.isfinite(Rk).all():
#                 raise ValueError('QR decomposition produced NaN or Inf. '\
#                                  'Check X data.')

#             fk = Qk.T.dot(zk)
#             del Qk
#             R.append(Rk)
#             f.append(fk)
#             del fk
#             r += np.linalg.norm(zk)
=======
            # do parallel QR
            Qk, Rk = np.linalg.qr(Wk.dot(Xk).A, mode='reduced')
            if not np.isfinite(Qk).all() or not np.isfinite(Rk).all():
                raise ValueError('QR decomposition produced NaN or Inf. '\
                                 'Check X data.')

            fk = Qk.T.dot(zk)
            # del Qk
            R.append(Rk)
            f.append(fk)
            del fk
            r += np.linalg.norm(zk)
>>>>>>> abd2bff7

#             # grab some variables for callbacks
#             vars_['pseudo_data'].append(zk)
#             vars_['mu'].append(muk)
#             vars_['y'].append(yk)

<<<<<<< HEAD
#         # now combine all partitions
#         Q, R = np.linalg.qr(np.vstack(R))
#         f = Q.T.dot(np.concatenate(f))
=======
        if mask.all():
            Q = Qk
            R = R[0]
            f = f[0]
            print('jji')
        else:
            # now combine all partitions
            Q, R = np.linalg.qr(np.vstack(R))
            f = Q.T.dot(np.concatenate(f))
>>>>>>> abd2bff7

#         vars_['pseudo_data'] = np.concatenate(vars_['pseudo_data'])
#         vars_['mu'] = np.concatenate(vars_['mu'])
#         vars_['y'] = np.concatenate(vars_['y'])
#         return Q, R, f, r, vars_

    def _pirls(self, X, y, weights):
        """
        Performs stable PIRLS iterations to estimate GAM coefficients

        Parameters
        ---------
        X : array-like of shape (n_samples, m_features)
            containing input data
        y : array-like of shape (n,)
            containing target data
        weights : array-like of shape (n,)
            containing sample weights

        Returns
        -------
        None
        """
        n = len(X)
        m = self.terms.n_coefs

        # initialize GLM coefficients if model is not yet fitted
        if (not self._is_fitted
            or len(self.coef_) != self.terms.n_coefs
            or not np.isfinite(self.coef_).all()):

            # initialize the model
            self.coef_ = self._initial_estimate(X, y)

        # check all good
        assert np.isfinite(self.coef_).all(
        ), "coefficients should be well-behaved, but found: {}".format(self.coef_)

        P = self._P()
        S = sp.sparse.diags(np.ones(m) * np.sqrt(EPS)) # improve condition
        # S += self._H # add any user-chosen minumum penalty to the diagonal

        # if we dont have any constraints, then do cholesky now
        if not self.terms.hasconstraint:
            E = self._cholesky(S + P, sparse=False, verbose=self.verbose)

        min_n_m = np.min([m,n])
        Dinv = np.zeros((min_n_m + m, m)).T

        for _ in range(self.max_iter):

            # recompute cholesky if needed
            if self.terms.hasconstraint:
                P = self._P()
                C = self._C()
                E = self._cholesky(S + P + C, sparse=False, verbose=self.verbose)

            # break forward pass into blocks
            Q, R, f, r, vars_ = self._forward_pass_parallel(X, y, weights)

            # log on-loop-start stats
<<<<<<< HEAD
            self._on_loop_start(vars())
            WB = W.dot(modelmat[mask,:]) # common matrix product
            Q, R = np.linalg.qr(WB.A)

            if not np.isfinite(Q).all() or not np.isfinite(R).all():
                raise ValueError('QR decomposition produced NaN or Inf. '\
                                     'Check X data.')
=======
            self._on_loop_start(vars(), vars_)
>>>>>>> abd2bff7

            # need to recompute the number of singular values
            Dinv = np.zeros((m, len(R)))

            # SVD
            U, d, Vt = np.linalg.svd(np.vstack([R, E]))
            svd_mask = d <= (d.max() * np.sqrt(EPS)) # mask out small singular values
            
            np.fill_diagonal(Dinv, d**-1) # invert the singular values
            U1 = U[:len(R),:len(R)] # keep only top corner of U

            # update coefficients
            B = Vt.T.dot(Dinv).dot(U1.T) # eq 4.3.2 without the Qt, since it is in `f`
            coef_new = B.dot(f).flatten()

            diff = np.linalg.norm(self.coef_ - coef_new)/np.linalg.norm(coef_new)
            self.coef_ = coef_new # update

            # # log on-loop-end stats
            self._on_loop_end(vars(), vars_)

            # check convergence
            if diff < self.tol:
                break

        # estimate statistics even if not converged
        self._estimate_model_statistics(X, y, weights=weights, B=B, U1=U1, Q=Q)

        if diff < self.tol:
            return

        print('did not converge')

    # def _pirls_naive(self, X, y):
    #     """
    #     Performs naive PIRLS iterations to estimate GAM coefficients
    #
    #     Parameters
    #     ---------
    #     X : array-like of shape (n_samples, m_features)
    #         containing input data
    #     y : array-like of shape (n,)
    #         containing target data
    #
    #     Returns
    #     -------
    #     None
    #     """
    #     modelmat = self._modelmat(X) # build a basis matrix for the GLM
    #     m = modelmat.shape[1]
    #
    #     # initialize GLM coefficients
    #     if not self._is_fitted or len(self.coef_) != self.terms.n_coefs:
    #         self.coef_ = np.ones(m) * np.sqrt(EPS) # allow more training
    #
    #     P = self._P() # create penalty matrix
    #     P += sp.sparse.diags(np.ones(m) * np.sqrt(EPS)) # improve condition
    #
    #     for _ in range(self.max_iter):
    #         lp = self._linear_predictor(modelmat=modelmat)
    #         mu = self.link.mu(lp, self.distribution)
    #
    #         mask = self._mask(mu)
    #         mu = mu[mask] # update
    #         lp = lp[mask] # update
    #
    #         if self.family == 'binomial':
    #             self.acc.append(self.accuracy(y=y[mask], mu=mu)) # log the training accuracy
    #         self.dev.append(self.deviance_(y=y[mask], mu=mu, scaled=False)) # log the training deviance
    #
    #         weights = self._W(mu)**2 # PIRLS, added square for modularity
    #         pseudo_data = self._pseudo_data(y, lp, mu) # PIRLS
    #
    #         BW = modelmat.T.dot(weights).tocsc() # common matrix product
    #         inner = sp.sparse.linalg.inv(BW.dot(modelmat) + P) # keep for edof
    #
    #         coef_new = inner.dot(BW).dot(pseudo_data).flatten()
    #         diff = np.linalg.norm(self.coef_ - coef_new)/np.linalg.norm(coef_new)
    #         self.diffs.append(diff)
    #         self.coef_ = coef_new # update
    #
    #         # check convergence
    #         if diff < self.tol:
    #             self.edof_ = self._estimate_edof(modelmat, inner, BW)
    #             self.aic_ = self._estimate_AIC(X, y, mu)
    #             self.aicc_ = self._estimate_AICc(X, y, mu)
    #             return
    #
    #     print('did not converge')

    def _on_loop_start(self, *variable_dicts):
        """
        performs on-loop-start actions like callbacks

        variables contains local namespace variables.

        Parameters
        ---------
        variable_dicts : dicts of available variables

        Returns
        -------
        None
        """
        variables = {}
        for variable_dict in variable_dicts:
            variables.update(variable_dict)

        for callback in self.callbacks:
            if hasattr(callback, 'on_loop_start'):
                self.logs_[str(callback)].append(callback.on_loop_start(**variables))

    def _on_loop_end(self, *variable_dicts):
        """
        performs on-loop-end actions like callbacks

        variables contains local namespace variables.

        Parameters
        ---------
        variable_dicts : dicts of available variables

        Returns
        -------
        None
        """
        variables = {}
        for variable_dict in variable_dicts:
            variables.update(variable_dict)

        for callback in self.callbacks:
            if hasattr(callback, 'on_loop_end'):
                self.logs_[str(callback)].append(callback.on_loop_end(**variables))

    def fit(self, X, y, weights=None):
        """Fit the generalized additive model.

        Parameters
        ----------
        X : array-like, shape (n_samples, m_features)
            Training vectors.
        y : array-like, shape (n_samples,)
            Target values,
            ie integers in classification, real numbers in
            regression)
        weights : array-like shape (n_samples,) or None, optional
            Sample weights.
            if None, defaults to array of ones

        Returns
        -------
        self : object
            Returns fitted GAM object
        """

        # validate parameters
        self._validate_params()

        # validate data
        y = check_y(y, self.link, self.distribution, verbose=self.verbose)
        X = check_X(X, verbose=self.verbose)
        check_X_y(X, y)

        if weights is not None:
            weights = np.asanyarray(weights).astype('f').ravel()
            weights = check_array(weights, name='sample weights',
                                  ndim=1, verbose=self.verbose)
            check_lengths(y, weights)
        else:
            weights = np.ones_like(y).astype('float64')

        # validate data-dependent parameters
        self._validate_data_dep_params(X)

        # set up logging
        if not hasattr(self, 'logs_'):
            self.logs_ = defaultdict(list)

        # begin capturing statistics
        self.statistics_ = {}
        self.statistics_['n_samples'] = len(y)
        self.statistics_['m_features'] = X.shape[1]

        # optimize
        self._pirls(X, y, weights)
        # if self._opt == 0:
        #     self._pirls(X, y, weights)
        # if self._opt == 1:
        #     self._pirls_naive(X, y)
        return self

    def deviance_residuals(self, X, y, weights=None, scaled=False):
        """
        method to compute the deviance residuals of the model

        these are analogous to the residuals of an OLS.

        Parameters
        ----------
        X : array-like
            Input data array of shape (n_saples, m_features)
        y : array-like
            Output data vector of shape (n_samples,)
        weights : array-like shape (n_samples,) or None, optional
            Sample weights.
            if None, defaults to array of ones
        scaled : bool, optional
            whether to scale the deviance by the (estimated) distribution scale

        Returns
        -------
        deviance_residuals : np.array
            with shape (n_samples,)
        """
        if not self._is_fitted:
            raise AttributeError('GAM has not been fitted. Call fit first.')

        y = check_y(y, self.link, self.distribution, verbose=self.verbose)
        X = check_X(X, n_feats=self.statistics_['m_features'],
                    edge_knots=self.edge_knots_, dtypes=self.dtype,
                    features=self.feature, verbose=self.verbose)
        check_X_y(X, y)

        if weights is not None:
            weights = np.asanyarray(weights).astype('f').ravel()
            weights = check_array(weights, name='sample weights',
                                  ndim=1, verbose=self.verbose)
            check_lengths(y, weights)
        else:
            weights = np.ones_like(y).astype('float64')

        mu = self.predict_mu(X)
        sign = np.sign(y - mu)
        return sign * self.distribution.deviance(y, mu,
                                                 weights=weights,
                                                 scaled=scaled) ** 0.5

    def _estimate_model_statistics(self, X, y, weights=None, B=None, U1=None, Q=None):
        """
        method to compute all of the model statistics

        results are stored in the 'statistics_' attribute of the model, as a
        dictionary keyed by:

        - edof: estimated degrees freedom
        - scale: distribution scale, if applicable
        - cov: coefficient covariances
        - se: standarrd errors
        - AIC: Akaike Information Criterion
        - AICc: corrected Akaike Information Criterion
        - pseudo_r2: dict of Pseudo R-squared metrics
        - GCV: generailized cross-validation
            or
        - UBRE: Un-Biased Risk Estimator
        - n_samples: number of samples used in estimation

        Parameters
        ----------
        y : array-like
          output data vector of shape (n_samples,)
        modelmat : array-like, default: None
            contains the spline basis for each feature evaluated at the input
        inner : array of intermediate computations from naive optimization
        BW : array of intermediate computations from either optimization
        B : array of intermediate computations from stable optimization
        weights : array-like shape (n_samples,) or None, default: None
            containing sample weights
        U1 : cropped U matrix from SVD.

        Returns
        -------
        None
        """
        mu = self.predict_mu(X)

        self.statistics_['edof_per_coef'] = np.diagonal(U1.dot(U1.T))
        self.statistics_['edof'] = self.statistics_['edof_per_coef'].sum()
        if not self.distribution._known_scale:
            self.distribution.scale = self.distribution.phi(
                y=y, mu=mu, edof=self.statistics_['edof'], weights=weights)
        self.statistics_['scale'] = self.distribution.scale
        self.statistics_['cov'] = (B.dot(Q.T.dot(Q)).dot(B.T)) * self.distribution.scale # parameter covariances. no need to remove a W because we are using W^2. Wood pg 184
        self.statistics_['se'] = self.statistics_['cov'].diagonal()**0.5
        self.statistics_['AIC'] = self._estimate_AIC(y=y, mu=mu, weights=weights)
        self.statistics_['AICc'] = self._estimate_AICc(y=y, mu=mu, weights=weights)
        self.statistics_['pseudo_r2'] = self._estimate_r2(y=y, mu=mu, weights=weights)
        self.statistics_['GCV'], self.statistics_[
            'UBRE'] = self._estimate_GCV_UBRE(y=y, mu=mu, weights=weights)
        self.statistics_['loglikelihood'] = self._loglikelihood(y, mu, weights=weights)
        self.statistics_['deviance'] = self.distribution.deviance(
            y=y, mu=mu, weights=weights).sum()
        self.statistics_['p_values'] = self._estimate_p_values()

    def _estimate_AIC(self, y, mu, weights=None):
        """
        estimate the Akaike Information Criterion

        Parameters
        ----------
        y : array-like of shape (n_samples,)
            output data vector
        mu : array-like of shape (n_samples,),
            expected value of the targets given the model and inputs
        weights : array-like shape (n_samples,) or None, optional
            containing sample weights
            if None, defaults to array of ones

        Returns
        -------
        None
        """
        estimated_scale = not(
            self.distribution._known_scale)  # if we estimate the scale, that adds 2 dof
        return -2 * self._loglikelihood(y=y, mu=mu, weights=weights) + \
            2 * self.statistics_['edof'] + 2 * estimated_scale

    def _estimate_AICc(self, y, mu, weights=None):
        """
        estimate the corrected Akaike Information Criterion

        relies on the estimated degrees of freedom, which must be computed
        before.

        Parameters
        ----------
        y : array-like of shape (n_samples,)
            output data vector
        mu : array-like of shape (n_samples,)
            expected value of the targets given the model and inputs
        weights : array-like shape (n_samples,) or None, optional
            containing sample weights
            if None, defaults to array of ones

        Returns
        -------
        None
        """
        edof = self.statistics_['edof']
        if self.statistics_['AIC'] is None:
            self.statistics_['AIC'] = self._estimate_AIC(y, mu, weights)
        return self.statistics_['AIC'] + 2 * (edof + 1) * (edof + 2) / (y.shape[0] - edof - 2)

    def _estimate_r2(self, X=None, y=None, mu=None, weights=None):
        """
        estimate some pseudo R^2 values

        currently only computes explained deviance.
        results are stored

        Parameters
        ----------
        X : array-like of shape (n_samples, m_features)
            output data vector
        y : array-like of shape (n_samples,)
            output data vector
        mu : array-like of shape (n_samples,)
            expected value of the targets given the model and inputs
        weights : array-like shape (n_samples,) or None, optional
            containing sample weights
            if None, defaults to array of ones

        Returns
        -------
        None
        """
        if mu is None:
            mu = self.predict_mu(X=X)

        if weights is None:
            weights = np.ones_like(y).astype('float64')

        null_mu = y.mean() * np.ones_like(y).astype('float64')

        null_d = self.distribution.deviance(y=y, mu=null_mu, weights=weights)
        full_d = self.distribution.deviance(y=y, mu=mu, weights=weights)

        null_ll = self._loglikelihood(y=y, mu=null_mu, weights=weights)
        full_ll = self._loglikelihood(y=y, mu=mu, weights=weights)

        r2 = OrderedDict()
        r2['explained_deviance'] = 1. - full_d.sum() / null_d.sum()
        r2['McFadden'] = full_ll / null_ll
        r2['McFadden_adj'] = 1. - (full_ll - self.statistics_['edof']) / null_ll

        return r2

    def _estimate_GCV_UBRE(self, mu, y, weights=None, add_scale=True):
        """
        Generalized Cross Validation and Un-Biased Risk Estimator.

        UBRE is used when the scale parameter is known,
        like Poisson and Binomial families.

        Parameters
        ----------
        mu : array-like of shape (n_samples,)
        y : array-like of shape (n_samples,)
            output data vector
        weights : array-like shape (n_samples,) or None, default: None
            containing sample weights
            if None, defaults to array of ones
        add_scale : boolean, default: True
            UBRE score can be negative because the distribution scale
            is subtracted. to keep things positive we can add the scale back.
        Returns
        -------
        score : float
            Either GCV or UBRE, depending on if the scale parameter is known.

        Notes
        -----
        Sometimes the GCV or UBRE selected model is deemed to be too wiggly,
        and a smoother model is desired. One way to achieve this, in a
        systematic way, is to increase the amount that each model effective
        degree of freedom counts, in the GCV or UBRE score, by a factor γ ≥ 1

        see Wood 2006 pg. 177-182, 220 for more details.
        """
        if weights is None:
            weights = np.ones_like(y).astype('float64')

        n = y.shape[0]
        edof = self.statistics_['edof']

        GCV = None
        UBRE = None

        dev = self.distribution.deviance(mu=mu, y=y, scaled=False, weights=weights).sum()

        if self.distribution._known_scale:
            # scale is known, use UBRE
            scale = self.distribution.scale
            UBRE = 1. / n * dev - (~add_scale) * (scale) + 2. * self.gamma / n * edof * scale
        else:
            # scale unkown, use GCV
            GCV = (n * dev) / (n - self.gamma * edof)**2
        return (GCV, UBRE)

    def _estimate_p_values(self):
        """estimate the p-values for all features
        """
        if not self._is_fitted:
            raise AttributeError('GAM has not been fitted. Call fit first.')

        p_values = []
        for term_i in range(len(self.terms)):
            p_values.append(self._compute_p_value(term_i))

        return p_values

    def _compute_p_value(self, term_i):
        """compute the p-value of the desired feature

        Arguments
        ---------
        feature : int
            feature to select from the data.
            when fit_intercept=True, 0 corresponds to the intercept

        Returns
        -------
        p_value : float

        Notes
        -----
        Wood 2006, section 4.8.5:
            The p-values, calculated in this manner, behave correctly for un-penalized models,
            or models with known smoothing parameters, but when smoothing parameters have
            been estimated, the p-values are typically lower than they should be, meaning that
            the tests reject the null too readily.

                (...)

            In practical terms, if these p-values suggest that a term is not needed in a model,
            then this is probably true, but if a term is deemed ‘significant’ it is important to be
            aware that this significance may be overstated.

        based on equations from Wood 2006 section 4.8.5 page 191
        and errata https://people.maths.bris.ac.uk/~sw15190/igam/iGAMerrata-12.pdf

        the errata shows a correction for the f-statisitc.
        """
        if not self._is_fitted:
            raise AttributeError('GAM has not been fitted. Call fit first.')

        idxs = self.terms.get_coef_indices(term_i)
        cov = self.statistics_['cov'][idxs][:, idxs]
        coef = self.coef_[idxs]

        # center non-intercept term functions
        if isinstance(self.terms[term_i], SplineTerm):
            coef -= coef.mean()

        inv_cov, rank = sp.linalg.pinv(cov, return_rank=True)
        score = coef.T.dot(inv_cov).dot(coef)

        # compute p-values
        if self.distribution._known_scale:
            # for known scale use chi-squared statistic
            return 1 - sp.stats.chi2.cdf(x=score, df=rank)
        else:
            # if scale has been estimated, prefer to use f-statisitc
            score = score / rank
            return 1 - sp.stats.f.cdf(score, rank,
                                      self.statistics_['n_samples'] - self.statistics_['edof'])

    @blockwise
    def confidence_intervals(self, X, width=.95, quantiles=None):
        """estimate confidence intervals for the model.

        Parameters
        ----------
        X : array-like of shape (n_samples, m_features)
            Input data matrix
        width : float on [0,1], optional
        quantiles : array-like of floats in (0, 1), optional
            Instead of specifying the prediciton width, one can specify the
            quantiles. So ``width=.95`` is equivalent to ``quantiles=[.025, .975]``

        Returns
        -------
        intervals: np.array of shape (n_samples, 2 or len(quantiles))


        Notes
        -----
        Wood 2006, section 4.9
            Confidence intervals based on section 4.8 rely on large sample results to deal with
            non-Gaussian distributions, and treat the smoothing parameters as fixed, when in
            reality they are estimated from the data.
        """
        if not self._is_fitted:
            raise AttributeError('GAM has not been fitted. Call fit first.')

        X = check_X(X, n_feats=self.statistics_['m_features'],
                    edge_knots=self.edge_knots_, dtypes=self.dtype,
                    features=self.feature, verbose=self.verbose)

        return self._get_quantiles(X, width, quantiles, prediction=False)

    @blockwise
    def _get_quantiles(self, X, width, quantiles, modelmat=None, lp=None,
                       prediction=False, xform=True, term=-1):
        """
        estimate prediction intervals for LinearGAM

        Parameters
        ----------
        X : array
            input data of shape (n_samples, m_features)
        width : float on (0, 1)
        quantiles : array-like of floats on (0, 1)
            instead of specifying the prediciton width, one can specify the
            quantiles. so width=.95 is equivalent to quantiles=[.025, .975]
        modelmat : array of shape or None, default: None
        lp : array or None, default: None
        prediction : bool, default: True.
            whether to compute prediction intervals (True)
            or confidence intervals (False)
        xform : bool, default: True,
            whether to apply the inverse link function and return values
            on the scale of the distribution mean (True),
            or to keep on the linear predictor scale (False)
        term : int, default: -1

        Returns
        -------
        intervals: np.array of shape (n_samples, 2 or len(quantiles))

        Notes
        -----
        when the scale parameter is known, then we can proceed with a large
        sample approximation to the distribution of the model coefficients
        where B_hat ~ Normal(B, cov)

        when the scale parameter is unknown, then we have to account for
        the distribution of the estimated scale parameter, which is Chi-squared.
        since we scale our estimate of B_hat by the sqrt of estimated scale,
        we get a t distribution: Normal / sqrt(Chi-squared) ~ t

        see Simon Wood section 1.3.2, 1.3.3, 1.5.5, 2.1.5
        """
        if quantiles is not None:
            quantiles = np.atleast_1d(quantiles)
        else:
            alpha = (1 - width) / 2.
            quantiles = [alpha, 1 - alpha]
        for quantile in quantiles:
            if (quantile >= 1) or (quantile <= 0):
                raise ValueError('quantiles must be in (0, 1), but found {}'\
                                 .format(quantiles))

        if modelmat is None:
            modelmat = self._modelmat(X, term=term)
        if lp is None:
            lp = self._linear_predictor(modelmat=modelmat, term=term)

        idxs = self.terms.get_coef_indices(term)
        cov = self.statistics_['cov'][idxs][:, idxs]

        var = (modelmat.dot(cov) * modelmat.A).sum(axis=1)
        if prediction:
            var += self.distribution.scale

        lines = []
        for quantile in quantiles:
            if self.distribution._known_scale:
                q = sp.stats.norm.ppf(quantile)
            else:
                q = sp.stats.t.ppf(quantile, df=self.statistics_['n_samples'] -
                                   self.statistics_['edof'])

            lines.append(lp + q * var**0.5)
        lines = np.vstack(lines).T

        if xform:
            lines = self.link.mu(lines, self.distribution)
        return lines

    def _flatten_mesh(self, Xs, term):
        """flatten the mesh and distribute into a feature matrix"""
        n = Xs[0].size

        if self.terms[term].istensor:
            terms = self.terms[term]
        else:
            terms = [self.terms[term]]

        X = np.zeros((n, self.statistics_['m_features']))
        for term_, x in zip(terms, Xs):
            X[:, term_.feature] = x.ravel()
        return X

    def generate_X_grid(self, term, n=100, meshgrid=False):
        """create a nice grid of X data

        array is sorted by feature and uniformly spaced,
        so the marginal and joint distributions are likely wrong

        if term is >= 0, we generate n samples per feature,
        which results in n^deg samples,
        where deg is the degree of the interaction of the term

        Parameters
        ----------
        term : int,
            Which term to process.

        n : int, optional
            number of data points to create

        meshgrid : bool, optional
            Whether to return a meshgrid (useful for 3d plotting)
            or a feature matrix (useful for inference like partial predictions)

        Returns
        -------
        if meshgrid is False:
            np.array of shape (n, n_features)
            where m is the number of
            (sub)terms in the requested (tensor)term.
        else:
            tuple of len m,
            where m is the number of (sub)terms in the requested
            (tensor)term.

            each element in the tuple contains a np.ndarray of size (n)^m

        Raises
        ------
        ValueError :
            If the term requested is an intercept
            since it does not make sense to process the intercept term.
        """
        if not self._is_fitted:
            raise AttributeError('GAM has not been fitted. Call fit first.')

        # cant do Intercept
        if self.terms[term].isintercept:
            raise ValueError('cannot create grid for intercept term')

        # process each subterm in a TensorTerm
        if self.terms[term].istensor:
            Xs = []
            for term_ in self.terms[term]:
                Xs.append(np.linspace(term_.edge_knots_[0],
                                      term_.edge_knots_[1],
                                      num=n))

            Xs = np.meshgrid(*Xs, indexing='ij')
            if meshgrid:
                return tuple(Xs)
            else:
                return self._flatten_mesh(Xs, term=term)

        # all other Terms
        elif hasattr(self.terms[term], 'edge_knots_'):
            x = np.linspace(self.terms[term].edge_knots_[0],
                            self.terms[term].edge_knots_[1],
                            num=n)

            if meshgrid:
                return (x,)

            # fill in feature matrix with only relevant features for this term
            X = np.zeros((n, self.statistics_['m_features']))
            X[:, self.terms[term].feature] = x
            if getattr(self.terms[term], 'by', None) is not None:
                X[:, self.terms[term].by] = 1.

            return X

        # dont know what to do here
        else:
            raise TypeError('Unexpected term type: {}'.format(self.terms[term]))

    def partial_dependence(self, term, X=None, width=None, quantiles=None,
                           meshgrid=False):
        """
        Computes the term functions for the GAM
        and possibly their confidence intervals.

        if both width=None and quantiles=None,
        then no confidence intervals are computed

        Parameters
        ----------
        term : int, optional
            Term for which to compute the partial dependence functions.

        X : array-like with input data, optional

            if `meshgrid=False`, then `X` should be an array-like
            of shape (n_samples, m_features).

            if `meshgrid=True`, then `X` should be a tuple containing
            an array for each feature in the term.

            if None, an equally spaced grid of points is generated.

        width : float on (0, 1), optional
            Width of the confidence interval.

        quantiles : array-like of floats on (0, 1), optional
            instead of specifying the prediciton width, one can specify the
            quantiles. so width=.95 is equivalent to quantiles=[.025, .975].
            if None, defaults to width.

        meshgrid : bool, whether to return and accept meshgrids.

            Useful for creating outputs that are suitable for
            3D plotting.

            Note, for simple terms with no interactions, the output
            of this function will be the same for ``meshgrid=True`` and
            ``meshgrid=False``, but the inputs will need to be different.

        Returns
        -------
        pdeps : np.array of shape (n_samples,)
        conf_intervals : list of length len(term)
            containing np.arrays of shape (n_samples, 2 or len(quantiles))

        Raises
        ------
        ValueError :
            If the term requested is an intercept
            since it does not make sense to process the intercept term.

        See Also
        --------
        generate_X_grid : for help creating meshgrids.
        """
        if not self._is_fitted:
            raise AttributeError('GAM has not been fitted. Call fit first.')

        if not isinstance(term, int):
            raise ValueError('term must be an integer, but found term: {}'.format(term))

        # ensure term exists
        if (term >= len(self.terms)) or (term < -1):
            raise ValueError('Term {} out of range for model with {} terms'\
                             .format(term, len(self.terms)))

#         # make coding more pythonic for users
#         if feature == 'intercept':
#             if not self._fit_intercept:
#                 raise ValueError('intercept is not fitted')
#             feature = 0
#         elif feature == -1:
#             feature = np.arange(m) + self._fit_intercept
#         else:
#             feature += self._fit_intercept

#         # convert to array
#         feature = np.atleast_1d(feature)

#         # ensure feature exists
#         if (feature >= len(self._n_coeffs)).any() or (feature < -1).any():
#             raise ValueError('feature {} out of range for X with shape {}'\
#                              .format(feature, X.shape))

#         compute_quantiles = (width is not None) or (quantiles is not None)
#         conf_intervals = []
#         p_deps = []
#         for i in feature:
#             if len(X) < self.block_size:
#                 modelmat = self._modelmat(X, feature=i)
#             else:
#                 modelmat = None
#             lp = self._linear_predictor(X=X, modelmat=modelmat, feature=i)
#             p_deps.append(lp)

#             if compute_quantiles:
#                 conf_intervals.append(self._get_quantiles(X, width=width,
#                                                           quantiles=quantiles,
#                                                           modelmat=modelmat,
#                                                           lp=lp,
#                                                           feature=i,
#                                                           xform=False))
#         pdeps = np.vstack(p_deps).T
#         if compute_quantiles:
#             return (pdeps, conf_intervals)
#         return pdeps
        # cant do Intercept
        if self.terms[term].isintercept:
            raise ValueError('cannot create grid for intercept term')

        if X is None:
            X = self.generate_X_grid(term=term, meshgrid=meshgrid)

        if meshgrid:
            if not isinstance(X, tuple):
                raise ValueError('X must be a tuple of grids if `meshgrid=True`, '\
                                 'but found X: {}'.format(X))
            shape = X[0].shape

            X = self._flatten_mesh(X, term=term)
            X = check_X(X, n_feats=self.statistics_['m_features'],
                        edge_knots=self.edge_knots_, dtypes=self.dtype,
                        features=self.feature, verbose=self.verbose)

        modelmat = self._modelmat(X, term=term)
        pdep = self._linear_predictor(modelmat=modelmat, term=term)
        out = [pdep]

        compute_quantiles = (width is not None) or (quantiles is not None)
        if compute_quantiles:
            conf_intervals = self._get_quantiles(X, width=width,
                                                 quantiles=quantiles,
                                                 modelmat=modelmat,
                                                 lp=pdep,
                                                 term=term,
                                                 xform=False)

            out += [conf_intervals]

        if meshgrid:
            for i, array in enumerate(out):
                # add extra dimensions arising from multiple confidence intervals
                if array.ndim > 1:
                    depth = array.shape[-1]
                    shape += (depth,)
                out[i] = np.reshape(array, shape)

        if compute_quantiles:
            return out

        return out[0]

    def summary(self):
        """produce a summary of the model statistics

        Parameters
        ----------
        None

        Returns
        -------
        None
        """
        if not self._is_fitted:
            raise AttributeError('GAM has not been fitted. Call fit first.')

        # high-level model summary
        width_details = 47
        width_results = 58

        model_fmt = [
            (self.__class__.__name__, 'model_details', width_details),
            ('', 'model_results', width_results)
        ]

        model_details = []

        objective = 'UBRE' if self.distribution._known_scale else 'GCV'

        model_details.append({'model_details': space_row('Distribution:', self.distribution.__class__.__name__, total_width=width_details),
                              'model_results': space_row('Effective DoF:', str(np.round(self.statistics_['edof'], 4)), total_width=width_results)})
        model_details.append({'model_details': space_row('Link Function:', self.link.__class__.__name__, total_width=width_details),
                              'model_results': space_row('Log Likelihood:', str(np.round(self.statistics_['loglikelihood'], 4)), total_width=width_results)})
        model_details.append({'model_details': space_row('Number of Samples:', str(self.statistics_['n_samples']), total_width=width_details),
                              'model_results': space_row('AIC: ', str(np.round(self.statistics_['AIC'], 4)), total_width=width_results)})
        model_details.append({'model_results': space_row('AICc: ', str(
            np.round(self.statistics_['AICc'], 4)), total_width=width_results)})
        model_details.append({'model_results': space_row(
            objective + ':', str(np.round(self.statistics_[objective], 4)), total_width=width_results)})
        model_details.append({'model_results': space_row('Scale:', str(
            np.round(self.statistics_['scale'], 4)), total_width=width_results)})
        model_details.append({'model_results': space_row('Pseudo R-Squared:',
                                                         str(np.round(self.statistics_['pseudo_r2']['explained_deviance'],
                                                                      4)),
                                                         total_width=width_results)})

        # term summary
        data = []

        for i, term in enumerate(self.terms):

            # TODO bug: if the number of samples is less than the number of coefficients
            # we cant get the edof per term
            if len(self.statistics_['edof_per_coef']) == len(self.coef_):
                idx = self.terms.get_coef_indices(i)
                edof = np.round(self.statistics_['edof_per_coef'][idx].sum(), 1)
            else:
                edof = ''

            term_data = {
                        'feature_func': repr(term),
                        'lam': '' if term.isintercept else np.round(flatten(term.lam), 4),
                        'rank': '{}'.format(term.n_coefs),
                        'edof': '{}'.format(edof),
                        'p_value': '%.2e'%(self.statistics_['p_values'][i]),
                        'sig_code': sig_code(self.statistics_['p_values'][i])
                        }

            data.append(term_data)

        fmt = [
            ('Feature Function', 'feature_func', 33),
            ('Lambda', 'lam', 20),
            ('Rank', 'rank', 12),
            ('EDoF', 'edof', 12),
            ('P > x', 'p_value', 12),
            ('Sig. Code', 'sig_code', 12)
            ]

        print( TablePrinter(model_fmt, ul='=', sep=' ')(model_details) )
        print("="*106)
        print( TablePrinter(fmt, ul='=')(data) )
        print("="*106)
        
        print("Significance codes:  0 '***' 0.001 '**' 0.01 '*' 0.05 '.' 0.1 ' ' 1")
        print()
        print("WARNING: Fitting splines and a linear function to a feature introduces a model identifiability problem\n"
              "         which can cause p-values to appear significant when they are not.")
        print()
        print("WARNING: p-values calculated in this manner behave correctly for un-penalized models or models with\n"
              "         known smoothing parameters, but when smoothing parameters have been estimated, the p-values\n"
              "         are typically lower than they should be, meaning that the tests reject the null too readily.")

    def gridsearch(self, X, y, weights=None, return_scores=False,
                   keep_best=True, objective='auto', progress=True,
                   **param_grids):
        """
        Performs a grid search over a space of parameters for a given
        objective

        Warnings
        --------
        ``gridsearch`` is lazy and will not remove useless combinations
        from the search space, eg.

        >>> n_splines=np.arange(5,10), fit_splines=[True, False]

        will result in 10 loops, of which 5 are equivalent because
        ``fit_splines = False``

        Also, it is not recommended to search over a grid that alternates
        between known scales and unknown scales, as the scores of the
        candidate models will not be comparable.

        Parameters
        ----------
        X : array-like
          input data of shape (n_samples, m_features)

        y : array-like
          label data of shape (n_samples,)

        weights : array-like shape (n_samples,), optional
            sample weights

        return_scores : boolean, optional
            whether to return the hyperpamaters and score for each element
            in the grid

        keep_best : boolean, optional
            whether to keep the best GAM as self.

        objective : {'auto', 'AIC', 'AICc', 'GCV', 'UBRE'}, optional
            Metric to optimize.
            If `auto`, then grid search will optimize `GCV` for models with unknown
            scale and `UBRE` for models with known scale.

        progress : bool, optional
            whether to display a progress bar

        **kwargs
            pairs of parameters and iterables of floats, or
            parameters and iterables of iterables of floats.

            If no parameter are specified, ``lam=np.logspace(-3, 3, 11)`` is used.
            This results in a 11 points, placed diagonally across lam space.

            If grid is iterable of iterables of floats,
            the outer iterable must have length ``m_features``.
            the cartesian product of the subgrids in the grid will be tested.

            If grid is a 2d numpy array,
            each row of the array will be tested.

            The method will make a grid of all the combinations of the parameters
            and fit a GAM to each combination.


        Returns
        -------
        if ``return_scores=True``:
            model_scores: dict containing each fitted model as keys and corresponding
            objective scores as values
        else:
            self: ie possibly the newly fitted model

        Examples
        --------
        For a model with 4 terms, and where we expect 4 lam values,
        our search space for lam must have 4 dimensions.

        We can search the space in 3 ways:

        1. via cartesian product by specifying the grid as a list.
        our grid search will consider ``11 ** 4`` points:

        >>> lam = np.logspace(-3, 3, 11)
        >>> lams = [lam] * 4
        >>> gam.gridsearch(X, y, lam=lams)

        2. directly by specifying the grid as a np.ndarray.
        This is useful for when the dimensionality of the search space
        is very large, and we would prefer to execute a randomized search:

        >>> lams = np.exp(np.random.random(50, 4) * 6 - 3)
        >>> gam.gridsearch(X, y, lam=lams)

        3. copying grids for parameters with multiple dimensions.
        if we specify a 1D np.ndarray for lam, we are implicitly testing the
        space where all points have the same value

        >>> gam.gridsearch(lam=np.logspace(-3, 3, 11))

        is equivalent to:

        >>> lam = np.logspace(-3, 3, 11)
        >>> lams = np.array([lam] * 4)
        >>> gam.gridsearch(X, y, lam=lams)
        """
        # check if model fitted
        if not self._is_fitted:
            self._validate_params()
            self._validate_data_dep_params(X)

        y = check_y(y, self.link, self.distribution, verbose=self.verbose)
        X = check_X(X, verbose=self.verbose)
        check_X_y(X, y)

        if weights is not None:
            weights = np.asanyarray(weights).astype('f').ravel()
            weights = check_array(weights, name='sample weights',
                                  ndim=1, verbose=self.verbose)
            check_lengths(y, weights)
        else:
            weights = np.ones_like(y).astype('float64')

        # validate objective
        if objective not in ['auto', 'GCV', 'UBRE', 'AIC', 'AICc']:
            raise ValueError("objective mut be in "
                             "['auto', 'GCV', 'UBRE', 'AIC', 'AICc'], '\
                             'but found objective = {}".format(objective))

        # check objective
        if self.distribution._known_scale:
            if objective == 'GCV':
                raise ValueError('GCV should be used for models with'
                                 'unknown scale')
            if objective == 'auto':
                objective = 'UBRE'

        else:
            if objective == 'UBRE':
                raise ValueError('UBRE should be used for models with '
                                 'known scale')
            if objective == 'auto':
                objective = 'GCV'

        # if no params, then set up default gridsearch
        if not bool(param_grids):
            param_grids['lam'] = np.logspace(-3, 3, 11)

        # validate params
        admissible_params = list(self.get_params()) + self._plural
        params = []
        grids = []
        for param, grid in list(param_grids.items()):

            # check param exists
            if param not in (admissible_params):
                raise ValueError('unknown parameter: {}'.format(param))

            # check grid is iterable at all
            if not (isiterable(grid) and (len(grid) > 1)): \
                raise ValueError('{} grid must either be iterable of '
                                 'iterables, or an iterable of lengnth > 1, '
                                 'but found {}'.format(param, grid))

            # prepare grid
            if any(isiterable(g) for g in grid):

                # get required parameter shape
                target_len = len(flatten(getattr(self, param)))

                # check if cartesian product needed
                cartesian = (not isinstance(grid, np.ndarray) or grid.ndim != 2)

                # build grid
                grid = [np.atleast_1d(g) for g in grid]

                # check chape
                msg = '{} grid should have {} columns, '\
                      'but found grid with {} columns'.format(param, target_len, len(grid))
                if cartesian:
                    if len(grid) != target_len:
                        raise ValueError(msg)
                    grid = combine(*grid)

                if not all([len(subgrid) == target_len for subgrid in grid]):
                    raise ValueError(msg)

            # save param name and grid
            params.append(param)
            grids.append(grid)

        # build a list of dicts of candidate model params
        param_grid_list = []
        for candidate in combine(*grids):
            param_grid_list.append(dict(zip(params, candidate)))

        # set up data collection
        best_model = None  # keep the best model
        best_score = np.inf
        scores = []
        models = []

        # check if our model has been fitted already and store it
        if self._is_fitted:
            models.append(self)
            scores.append(self.statistics_[objective])

            # our model is currently the best
            best_model = models[-1]
            best_score = scores[-1]

        # make progressbar optional
        if progress:
            pbar = ProgressBar()
        else:
            def pbar(x): return x

        # loop through candidate model params
        for param_grid in pbar(param_grid_list):
            try:
                # try fitting
                # define new model
                gam = deepcopy(self)
                gam.set_params(self.get_params())
                gam.set_params(**param_grid)

                # warm start with parameters from previous build
                if models:
                    coef = models[-1].coef_
                    gam.set_params(coef_=coef, force=True, verbose=False)
                gam.fit(X, y, weights)

            except ValueError as error:
                msg = str(error) + '\non model with params:\n' + str(param_grid)
                msg += '\nskipping...\n'
                if self.verbose:
                    warnings.warn(msg)
                continue

            # record results
            models.append(gam)
            scores.append(gam.statistics_[objective])

            # track best
            if scores[-1] < best_score:
                best_model = models[-1]
                best_score = scores[-1]

        # problems
        if len(models) == 0:
            msg = 'No models were fitted.'
            if self.verbose:
                warnings.warn(msg)
            return self

        # copy over the best
        if keep_best:
            self.set_params(deep=True,
                            force=True,
                            **best_model.get_params(deep=True))
        if return_scores:
            return OrderedDict(zip(models, scores))
        else:
            return self

    def sample(self, X, y, quantity='y', sample_at_X=None,
               weights=None, n_draws=100, n_bootstraps=5, objective='auto'):
        """Simulate from the posterior of the coefficients and smoothing params.

        Samples are drawn from the posterior of the coefficients and smoothing
        parameters given the response in an approximate way. The GAM must
        already be fitted before calling this method; if the model has not
        been fitted, then an exception is raised. Moreover, it is recommended
        that the model and its hyperparameters be chosen with `gridsearch`
        (with the parameter `keep_best=True`) before calling `sample`, so that
        the result of that gridsearch can be used to generate useful response
        data and so that the model's coefficients (and their covariance matrix)
        can be used as the first bootstrap sample.

        These samples are drawn as follows. Details are in the reference below.

        1. ``n_bootstraps`` many "bootstrap samples" of the response (``y``) are
        simulated by drawing random samples from the model's distribution
        evaluated at the expected values (``mu``) for each sample in ``X``.

        2. A copy of the model is fitted to each of those bootstrap samples of
        the response. The result is an approximation of the distribution over
        the smoothing parameter ``lam`` given the response data ``y``.

        3. Samples of the coefficients are simulated from a multivariate normal
        using the bootstrap samples of the coefficients and their covariance
        matrices.

        Notes
        -----
        A ``gridsearch`` is done ``n_bootstraps`` many times, so keep
        ``n_bootstraps`` small. Make ``n_bootstraps < n_draws`` to take advantage
        of the expensive bootstrap samples of the smoothing parameters.

        Parameters
        -----------
        X : array of shape (n_samples, m_features)
              empirical input data

        y : array of shape (n_samples,)
              empirical response vector

        quantity : {'y', 'coef', 'mu'}, default: 'y'
            What quantity to return pseudorandom samples of.
            If `sample_at_X` is not None and `quantity` is either `'y'` or
            `'mu'`, then samples are drawn at the values of `X` specified in
            `sample_at_X`.

        sample_at_X : array of shape (n_samples_to_simulate, m_features) or
        None, optional
            Input data at which to draw new samples.

            Only applies for `quantity` equal to `'y'` or to `'mu`'.
            If `None`, then `sample_at_X` is replaced by `X`.

        weights : np.array of shape (n_samples,)
            sample weights

        n_draws : positive int, optional (default=100)
            The number of samples to draw from the posterior distribution of
            the coefficients and smoothing parameters

        n_bootstraps : positive int, optional (default=5)
            The number of bootstrap samples to draw from simulations of the
            response (from the already fitted model) to estimate the
            distribution of the smoothing parameters given the response data.
            If `n_bootstraps` is 1, then only the already fitted model's
            smoothing parameter is used, and the distribution over the
            smoothing parameters is not estimated using bootstrap sampling.

        objective : string, optional (default='auto'
            metric to optimize in grid search. must be in
            ['AIC', 'AICc', 'GCV', 'UBRE', 'auto']
            if 'auto', then grid search will optimize GCV for models with
            unknown scale and UBRE for models with known scale.

        Returns
        -------
        draws : 2D array of length n_draws
            Simulations of the given `quantity` using samples from the
            posterior distribution of the coefficients and smoothing parameter
            given the response data. Each row is a pseudorandom sample.

            If `quantity == 'coef'`, then the number of columns of `draws` is
            the number of coefficients (`len(self.coef_)`).

            Otherwise, the number of columns of `draws` is the number of
            rows of `sample_at_X` if `sample_at_X` is not `None` or else
            the number of rows of `X`.

        References
        ----------
        Simon N. Wood, 2006. Generalized Additive Models: an introduction with
        R. Section 4.9.3 (pages 198–199) and Section 5.4.2 (page 256–257).
        """
        if quantity not in {'mu', 'coef', 'y'}:
            raise ValueError("`quantity` must be one of 'mu', 'coef', 'y';"
                             " got {}".format(quantity))

        coef_draws = self._sample_coef(X, y, weights=weights,
                                       n_draws=n_draws,
                                       n_bootstraps=n_bootstraps,
                                       objective=objective)

        if quantity == 'coef':
            return coef_draws

        if sample_at_X is None:
            sample_at_X = X

        linear_predictor = self._linear_predictor(X=sample_at_X, b=coef_draws.T)
        mu_shape_n_draws_by_n_samples = self.link.mu(linear_predictor,
                                                     self.distribution).T
        if quantity == 'mu':
            return mu_shape_n_draws_by_n_samples
        else:
            return self.distribution.sample(mu_shape_n_draws_by_n_samples)

    def _sample_coef(self, X, y, weights=None, n_draws=100, n_bootstraps=1,
                     objective='auto'):
        """Simulate from the posterior of the coefficients.

        NOTE: A `gridsearch` is done `n_bootstraps` many times, so keep
        `n_bootstraps` small. Make `n_bootstraps < n_draws` to take advantage
        of the expensive bootstrap samples of the smoothing parameters.

        Parameters
        -----------
        X : array of shape (n_samples, m_features)
              input data

        y : array of shape (n_samples,)
              response vector

        weights : np.array of shape (n_samples,)
            sample weights

        n_draws : positive int, optional (default=100
            The number of samples to draw from the posterior distribution of
            the coefficients and smoothing parameters

        n_bootstraps : positive int, optional (default=1
            The number of bootstrap samples to draw from simulations of the
            response (from the already fitted model) to estimate the
            distribution of the smoothing parameters given the response data.
            If `n_bootstraps` is 1, then only the already fitted model's
            smoothing parameters is used.

        objective : string, optional (default='auto'
            metric to optimize in grid search. must be in
            ['AIC', 'AICc', 'GCV', 'UBRE', 'auto']
            if 'auto', then grid search will optimize GCV for models with
            unknown scale and UBRE for models with known scale.

        Returns
        -------
        coef_samples : array of shape (n_draws, n_samples)
            Approximate simulations of the coefficients drawn from the
            posterior distribution of the coefficients and smoothing
            parameters given the response data

        References
        ----------
        Simon N. Wood, 2006. Generalized Additive Models: an introduction with
        R. Section 4.9.3 (pages 198–199) and Section 5.4.2 (page 256–257).
        """
        if not self._is_fitted:
            raise AttributeError('GAM has not been fitted. Call fit first.')
        if n_bootstraps < 1:
            raise ValueError('n_bootstraps must be >= 1;'
                             ' got {}'.format(n_bootstraps))
        if n_draws < 1:
            raise ValueError('n_draws must be >= 1;'
                             ' got {}'.format(n_draws))

        coef_bootstraps, cov_bootstraps = (
            self._bootstrap_samples_of_smoothing(X, y, weights=weights,
                                                 n_bootstraps=n_bootstraps,
                                                 objective=objective))
        coef_draws = self._simulate_coef_from_bootstraps(
            n_draws, coef_bootstraps, cov_bootstraps)

        return coef_draws

    def _bootstrap_samples_of_smoothing(self, X, y, weights=None,
                                        n_bootstraps=1, objective='auto'):
        """Sample the smoothing parameters using simulated response data.


        For now, the grid of `lam` values is 11 random points in M-dimensional
        space, where M = the number of lam values, ie len(flatten(gam.lam))

        all values are in [1e-3, 1e3]
        """
        mu = self.predict_mu(X)  # Wood pg. 198 step 1
        coef_bootstraps = [self.coef_]
        cov_bootstraps = [load_diagonal(self.statistics_['cov'])]

        for _ in range(n_bootstraps - 1):  # Wood pg. 198 step 2
            # generate response data from fitted model (Wood pg. 198 step 3)
            y_bootstrap = self.distribution.sample(mu)

            # fit smoothing parameters on the bootstrap data
            # (Wood pg. 198 step 4)
            # TODO: Either enable randomized searches over hyperparameters
            # (like in sklearn's RandomizedSearchCV), or draw enough samples of
            # `lam` so that each of these bootstrap samples get different
            # values of `lam`. Right now, each bootstrap sample uses the exact
            # same grid of values for `lam`, so it is not worth setting
            # `n_bootstraps > 1`.
            gam = deepcopy(self)
            gam.set_params(self.get_params())

            # create a random search of 11 points in lam space
            # with all values in [1e-3, 1e3]
            lam_grid = np.random.randn(11, len(flatten(self.lam))) * 6 - 3
            lam_grid = np.exp(lam_grid)
            gam.gridsearch(X, y_bootstrap, weights=weights, lam=lam_grid,
                           objective=objective)
            lam = gam.lam

            # fit coefficients on the original data given the smoothing params
            # (Wood pg. 199 step 5)
            gam = deepcopy(self)
            gam.set_params(self.get_params())
            gam.lam = lam
            gam.fit(X, y, weights=weights)

            coef_bootstraps.append(gam.coef_)

            cov = load_diagonal(gam.statistics_['cov'])
            cov_bootstraps.append(cov)

        return coef_bootstraps, cov_bootstraps

    def _simulate_coef_from_bootstraps(self, n_draws, coef_bootstraps,
                                       cov_bootstraps):
        """Simulate coefficients using bootstrap samples."""
        # Sample indices uniformly from {0, ..., n_bootstraps - 1}
        # (Wood pg. 199 step 6)
        random_bootstrap_indices = np.random.choice(
            np.arange(len(coef_bootstraps)), size=n_draws, replace=True)

        # Simulate `n_draws` many random coefficient vectors from a
        # multivariate normal distribution with mean and covariance given by
        # the bootstrap samples (indexed by `random_bootstrap_indices`) of
        # `coef_bootstraps` and `cov_bootstraps`. Because it's faster to draw
        # many samples from a certain distribution all at once, we make a dict
        # mapping bootstrap indices to draw indices and use the `size`
        # parameter of `np.random.multivariate_normal` to sample the draws
        # needed from that bootstrap sample all at once.
        bootstrap_index_to_draw_indices = defaultdict(list)
        for draw_index, bootstrap_index in enumerate(random_bootstrap_indices):
            bootstrap_index_to_draw_indices[bootstrap_index].append(draw_index)

        coef_draws = np.empty((n_draws, len(self.coef_)))

        for bootstrap, draw_indices in bootstrap_index_to_draw_indices.items():
            coef_draws[draw_indices] = np.random.multivariate_normal(
                coef_bootstraps[bootstrap], cov_bootstraps[bootstrap],
                size=len(draw_indices))

        return coef_draws


class LinearGAM(GAM):
    """Linear GAM

    This is a GAM with a Normal error distribution, and an identity link.

    Parameters
    ----------
    terms : expression specifying terms to model, optional.

        By default a univariate spline term will be allocated for each feature.

        For example:

        >>> GAM(s(0) + l(1) + f(2) + te(3, 4))

        will fit a spline term on feature 0, a linear term on feature 1,
        a factor term on feature 2, and a tensor term on features 3 and 4.

    callbacks : list of str or list of CallBack objects, optional
        Names of callback objects to call during the optimization loop.

    fit_intercept : bool, optional
        Specifies if a constant (a.k.a. bias or intercept) should be
        added to the decision function.
        Note: the intercept receives no smoothing penalty.

    max_iter : int, optional
        Maximum number of iterations allowed for the solver to converge.

    block_size : int, default: 10000
        number of samples to consider at a time.
        smaller numbers reduce memory consumption, but increase overhead.

    gamma : float, default: 1.4
        scaling to bias GCV and UBRE scores towards less wiggly functions.
        larger values penalize penalize wiggliness more.
        must be larger than 1.

    tol : float, optional
        Tolerance for stopping criteria.

    verbose : bool, optional
        whether to show pyGAM warnings.

    Attributes
    ----------
    coef_ : array, shape (n_classes, m_features)
        Coefficient of the features in the decision function.
        If fit_intercept is True, then self.coef_[0] will contain the bias.

    statistics_ : dict
        Dictionary containing model statistics like GCV/UBRE scores, AIC/c,
        parameter covariances, estimated degrees of freedom, etc.

    logs_ : dict
        Dictionary containing the outputs of any callbacks at each
        optimization loop.

        The logs are structured as ``{callback: [...]}``

    References
    ----------
    Simon N. Wood, 2006
    Generalized Additive Models: an introduction with R

    Hastie, Tibshirani, Friedman
    The Elements of Statistical Learning
    http://statweb.stanford.edu/~tibs/ElemStatLearn/printings/ESLII_print10.pdf

    Paul Eilers & Brian Marx, 2015
    International Biometric Society: A Crash Course on P-splines
    http://www.ibschannel2015.nl/project/userfiles/Crash_course_handout.pdf
    """
    def __init__(self, terms='auto', max_iter=100, tol=1e-4,
                 scale=None, callbacks=['deviance', 'diffs'],
                 fit_intercept=True, block_size=10000, gamma=1.4,
                 verbose=False, **kwargs):

        self.scale = scale
        super(LinearGAM, self).__init__(terms=terms,
                                        distribution=NormalDist(scale=self.scale),
                                        link='identity',
                                        max_iter=max_iter,
                                        tol=tol,
                                        fit_intercept=fit_intercept,
                                        block_size=block_size,
                                        gamma=gamma,
                                        verbose=verbose,
                                        **kwargs)

        self._exclude += ['distribution', 'link']

    def _validate_params(self):
        """
        method to sanitize model parameters

        Parameters
        ---------
        None

        Returns
        -------
        None
        """
        self.distribution = NormalDist(scale=self.scale)
        super(LinearGAM, self)._validate_params()

    @blockwise
    def prediction_intervals(self, X, width=.95, quantiles=None):
        """
        estimate prediction intervals for LinearGAM

        Parameters
        ----------
        X : array-like of shape (n_samples, m_features)
            input data matrix
        width : float on [0,1], optional (default=0.95
        quantiles : array-like of floats in [0, 1], default: None)
            instead of specifying the prediciton width, one can specify the
            quantiles. so width=.95 is equivalent to quantiles=[.025, .975]

        Returns
        -------
        intervals: np.array of shape (n_samples, 2 or len(quantiles))
        """
        if not self._is_fitted:
            raise AttributeError('GAM has not been fitted. Call fit first.')

        X = check_X(X, n_feats=self.statistics_['m_features'],
                    edge_knots=self.edge_knots_, dtypes=self.dtype,
                    features=self.feature, verbose=self.verbose)

        return self._get_quantiles(X, width, quantiles, prediction=True)


class LogisticGAM(GAM):
    """Logistic GAM

    This is a GAM with a Binomial error distribution, and a logit link.

    Parameters
    ----------
    terms : expression specifying terms to model, optional.

        By default a univariate spline term will be allocated for each feature.

        For example:

        >>> GAM(s(0) + l(1) + f(2) + te(3, 4))

        will fit a spline term on feature 0, a linear term on feature 1,
        a factor term on feature 2, and a tensor term on features 3 and 4.

    callbacks : list of str or list of CallBack objects, optional
        Names of callback objects to call during the optimization loop.

    fit_intercept : bool, optional
        Specifies if a constant (a.k.a. bias or intercept) should be
        added to the decision function.
        Note: the intercept receives no smoothing penalty.

    max_iter : int, optional
        Maximum number of iterations allowed for the solver to converge.

    block_size : int, default: 10000
        number of samples to consider at a time.
        smaller numbers reduce memory consumption, but increase overhead.

    gamma : float, default: 1.4
        scaling to bias GCV and UBRE scores towards less wiggly functions.
        larger values penalize penalize wiggliness more.
        must be larger than 1.

    tol : float, optional
        Tolerance for stopping criteria.

    verbose : bool, optional
        whether to show pyGAM warnings.

    Attributes
    ----------
    coef_ : array, shape (n_classes, m_features)
        Coefficient of the features in the decision function.
        If fit_intercept is True, then self.coef_[0] will contain the bias.

    statistics_ : dict
        Dictionary containing model statistics like GCV/UBRE scores, AIC/c,
        parameter covariances, estimated degrees of freedom, etc.

    logs_ : dict
        Dictionary containing the outputs of any callbacks at each
        optimization loop.

        The logs are structured as ``{callback: [...]}``

    References
    ----------
    Simon N. Wood, 2006
    Generalized Additive Models: an introduction with R

    Hastie, Tibshirani, Friedman
    The Elements of Statistical Learning
    http://statweb.stanford.edu/~tibs/ElemStatLearn/printings/ESLII_print10.pdf

    Paul Eilers & Brian Marx, 2015
    International Biometric Society: A Crash Course on P-splines
    http://www.ibschannel2015.nl/project/userfiles/Crash_course_handout.pdf
    """
    def __init__(self, terms='auto', max_iter=100, tol=1e-4,
                 callbacks=['deviance', 'diffs', 'accuracy'],
                 fit_intercept=True, block_size=10000, gamma=1.4,
                 verbose=False, **kwargs):

        # call super
        super(LogisticGAM, self).__init__(terms=terms,
                                          distribution='binomial',
                                          link='logit',
                                          max_iter=max_iter,
                                          tol=tol,
                                          callbacks=callbacks,
                                          fit_intercept=fit_intercept,
                                          block_size=block_size,
                                          gamma=gamma,
                                          verbose=verbose,
                                          **kwargs)
        # ignore any variables
        self._exclude += ['distribution', 'link']

    def accuracy(self, X=None, y=None, mu=None):
        """
        computes the accuracy of the LogisticGAM

        Parameters
        ----------
        note: X or mu must be defined. defaults to mu

        X : array-like of shape (n_samples, m_features), optional (default=None)
            containing input data
        y : array-like of shape (n,)
            containing target data
        mu : array-like of shape (n_samples,), optional (default=None
            expected value of the targets given the model and inputs

        Returns
        -------
        float in [0, 1]
        """
        if not self._is_fitted:
            raise AttributeError('GAM has not been fitted. Call fit first.')

        y = check_y(y, self.link, self.distribution, verbose=self.verbose)
        if X is not None:
            X = check_X(X, n_feats=self.statistics_['m_features'],
                        edge_knots=self.edge_knots_, dtypes=self.dtype,
                        features=self.feature, verbose=self.verbose)

        if mu is None:
            mu = self.predict_mu(X)
        check_X_y(mu, y)
        return ((mu > 0.5).astype(int) == y).mean()

    def predict(self, X):
        """
        preduct binary targets given model and input X

        Parameters
        ---------
        X : array-like of shape (n_samples, m_features), optional (default=None)
            containing the input dataset

        Returns
        -------
        y : np.array of shape (n_samples,)
            containing binary targets under the model
        """
        return self.predict_mu(X) > 0.5

    def predict_proba(self, X):
        """
        preduct targets given model and input X

        Parameters
        ---------
        X : array-like of shape (n_samples, m_features), optional (default=None
            containing the input dataset

        Returns
        -------
        y : np.array of shape (n_samples,)
            containing expected values under the model
        """
        return self.predict_mu(X)


class PoissonGAM(GAM):
    """Poisson GAM

    This is a GAM with a Poisson error distribution, and a log link.

    Parameters
    ----------
    terms : expression specifying terms to model, optional.

        By default a univariate spline term will be allocated for each feature.

        For example:

        >>> GAM(s(0) + l(1) + f(2) + te(3, 4))

        will fit a spline term on feature 0, a linear term on feature 1,
        a factor term on feature 2, and a tensor term on features 3 and 4.

    callbacks : list of str or list of CallBack objects, optional
        Names of callback objects to call during the optimization loop.

    fit_intercept : bool, optional
        Specifies if a constant (a.k.a. bias or intercept) should be
        added to the decision function.
        Note: the intercept receives no smoothing penalty.

    max_iter : int, optional
        Maximum number of iterations allowed for the solver to converge.

    block_size : int, default: 10000
        number of samples to consider at a time.
        smaller numbers reduce memory consumption, but increase overhead.

    gamma : float, default: 1.4
        scaling to bias GCV and UBRE scores towards less wiggly functions.
        larger values penalize penalize wiggliness more.
        must be larger than 1.

    tol : float, optional
        Tolerance for stopping criteria.

    verbose : bool, optional
        whether to show pyGAM warnings.

    Attributes
    ----------
    coef_ : array, shape (n_classes, m_features)
        Coefficient of the features in the decision function.
        If fit_intercept is True, then self.coef_[0] will contain the bias.

    statistics_ : dict
        Dictionary containing model statistics like GCV/UBRE scores, AIC/c,
        parameter covariances, estimated degrees of freedom, etc.

    logs_ : dict
        Dictionary containing the outputs of any callbacks at each
        optimization loop.

        The logs are structured as ``{callback: [...]}``

    References
    ----------
    Simon N. Wood, 2006
    Generalized Additive Models: an introduction with R

    Hastie, Tibshirani, Friedman
    The Elements of Statistical Learning
    http://statweb.stanford.edu/~tibs/ElemStatLearn/printings/ESLII_print10.pdf

    Paul Eilers & Brian Marx, 2015
    International Biometric Society: A Crash Course on P-splines
    http://www.ibschannel2015.nl/project/userfiles/Crash_course_handout.pdf
    """
    def __init__(self, terms='auto', max_iter=100, tol=1e-4,
                 callbacks=['deviance', 'diffs'],
                 fit_intercept=True, block_size=10000, gamma=1.4,
                 verbose=False, **kwargs):

        # call super
        super(PoissonGAM, self).__init__(terms=terms,
                                         distribution='poisson',
                                         link='log',
                                         max_iter=max_iter,
                                         tol=tol,
                                         callbacks=callbacks,
                                         fit_intercept=fit_intercept,
                                         block_size=block_size,
                                         gamma=gamma,
                                         verbose=verbose,
                                         **kwargs)
        # ignore any variables
        self._exclude += ['distribution', 'link']

    def _loglikelihood(self, y, mu, weights=None, rescale_y=True):
        """
        compute the log-likelihood of the dataset using the current model

        Parameters
        ---------
        y : array-like of shape (n,)
            containing target values
        mu : array-like of shape (n_samples,)
            expected value of the targets given the model and inputs
        weights : array-like of shape (n,)
            containing sample weights
        rescale_y : boolean, defaul: True
            whether to scale the targets back up.
            useful when fitting with an exposure, in which case the count observations
            were scaled into rates. this rescales rates into counts.

        Returns
        -------
        log-likelihood : np.array of shape (n,)
            containing log-likelihood scores
        """
        if rescale_y:
            y = np.round(y * weights).astype('int')

        return self.distribution.log_pdf(y=y, mu=mu, weights=weights).sum()

    def loglikelihood(self, X, y, exposure=None, weights=None):
        """
        compute the log-likelihood of the dataset using the current model

        Parameters
        ---------
        X : array-like of shape (n_samples, m_features)
            containing the input dataset
        y : array-like of shape (n,)
            containing target values
        exposure : array-like shape (n_samples,) or None, default: None
            containing exposures
            if None, defaults to array of ones
        weights : array-like of shape (n,)
            containing sample weights

        Returns
        -------
        log-likelihood : np.array of shape (n,)
            containing log-likelihood scores
        """
        y = check_y(y, self.link, self.distribution, verbose=self.verbose)
        mu = self.predict_mu(X)

        if weights is not None:
            weights = np.asanyarray(weights).astype('f').ravel()
            weights = check_array(weights, name='sample weights',
                                  ndim=1, verbose=self.verbose)
            check_lengths(y, weights)
        else:
            weights = np.ones_like(y).astype('float64')

        y, weights = self._exposure_to_weights(y, exposure, weights)
        return self._loglikelihood(y, mu, weights=weights, rescale_y=True)

    def _exposure_to_weights(self, y, exposure=None, weights=None):
        """simple tool to create a common API

        Parameters
        ----------
        y : array-like, shape (n_samples,)
            Target values (integers in classification, real numbers in
            regression)
            For classification, labels must correspond to classes.
        exposure : array-like shape (n_samples,) or None, default: None
            containing exposures
            if None, defaults to array of ones
        weights : array-like shape (n_samples,) or None, default: None
            containing sample weights
            if None, defaults to array of ones

        Returns
        -------
        y : y normalized by exposure
        weights : array-like shape (n_samples,)
        """
        y = y.ravel()

        if exposure is not None:
            exposure = np.asanyarray(exposure).astype('f').ravel()
            exposure = check_array(exposure, name='sample exposure',
                                   ndim=1, verbose=self.verbose)
        else:
            exposure = np.ones_like(y.ravel()).astype('float64')

        # check data
        exposure = exposure.ravel()
        check_lengths(y, exposure)

        # normalize response
        y = y / exposure

        if weights is not None:
            weights = np.asanyarray(weights).astype('f').ravel()
            weights = check_array(weights, name='sample weights',
                                  ndim=1, verbose=self.verbose)
        else:
            weights = np.ones_like(y).astype('float64')
        check_lengths(weights, exposure)

        # set exposure as the weight
        # we do this because we have divided our response
        # so if we make an error of 1 now, we need it to count more heavily.
        weights = weights * exposure

        return y, weights

    def fit(self, X, y, exposure=None, weights=None):
        """Fit the generalized additive model.

        Parameters
        ----------
        X : array-like, shape (n_samples, m_features)
            Training vectors, where n_samples is the number of samples
            and m_features is the number of features.

        y : array-like, shape (n_samples,)
            Target values (integers in classification, real numbers in
            regression)
            For classification, labels must correspond to classes.

        exposure : array-like shape (n_samples,) or None, default: None
            containing exposures
            if None, defaults to array of ones

        weights : array-like shape (n_samples,) or None, default: None
            containing sample weights
            if None, defaults to array of ones

        Returns
        -------
        self : object
            Returns fitted GAM object
        """
        y, weights = self._exposure_to_weights(y, exposure, weights)
        return super(PoissonGAM, self).fit(X, y, weights)

    def predict(self, X, exposure=None):
        """
        preduct expected value of target given model and input X
        often this is done via expected value of GAM given input X

        Parameters
        ---------
        X : array-like of shape (n_samples, m_features), default: None
            containing the input dataset

        exposure : array-like shape (n_samples,) or None, default: None
            containing exposures
            if None, defaults to array of ones

        Returns
        -------
        y : np.array of shape (n_samples,)
            containing predicted values under the model
        """
        if not self._is_fitted:
            raise AttributeError('GAM has not been fitted. Call fit first.')

        X = check_X(X, n_feats=self.statistics_['m_features'],
                    edge_knots=self.edge_knots_, dtypes=self.dtype,
                    features=self.feature, verbose=self.verbose)

        if exposure is not None:
            exposure = np.asanyarray(exposure).astype('f')
        else:
            exposure = np.ones(X.shape[0]).astype('f')
        check_lengths(X, exposure)

        return self.predict_mu(X) * exposure

    def gridsearch(self, X, y, exposure=None, weights=None,
                   return_scores=False, keep_best=True, objective='auto',
                   **param_grids):
        """
        performs a grid search over a space of parameters for a given objective

        NOTE:
        gridsearch method is lazy and will not remove useless combinations
        from the search space, eg.

        >>> n_splines=np.arange(5,10), fit_splines=[True, False]

        will result in 10 loops, of which 5 are equivalent because
        even though fit_splines==False

        it is not recommended to search over a grid that alternates
        between known scales and unknown scales, as the scores of the
        candidate models will not be comparable.

        Parameters
        ----------
        X : array
          input data of shape (n_samples, m_features)

        y : array
          label data of shape (n_samples,)

        exposure : array-like shape (n_samples,) or None, default: None
            containing exposures
            if None, defaults to array of ones

        weights : array-like shape (n_samples,) or None, default: None
            containing sample weights
            if None, defaults to array of ones

        return_scores : boolean, default False
          whether to return the hyperpamaters
          and score for each element in the grid

        keep_best : boolean
          whether to keep the best GAM as self.
          default: True

        objective : string, default: 'auto'
          metric to optimize. must be in ['AIC', 'AICc', 'GCV', 'UBRE', 'auto']
          if 'auto', then grid search will optimize GCV for models with unknown
          scale and UBRE for models with known scale.

        **kwargs : dict, default {'lam': np.logspace(-3, 3, 11)}
          pairs of parameters and iterables of floats, or
          parameters and iterables of iterables of floats.

          if iterable of iterables of floats, the outer iterable must have
          length m_features.

          the method will make a grid of all the combinations of the parameters
          and fit a GAM to each combination.


        Returns
        -------
        if return_values == True:
            model_scores : dict
                Contains each fitted model as keys and corresponding
                objective scores as values
        else:
            self, ie possibly the newly fitted model
        """
        y, weights = self._exposure_to_weights(y, exposure, weights)
        return super(PoissonGAM, self).gridsearch(X, y,
                                                  weights=weights,
                                                  return_scores=return_scores,
                                                  keep_best=keep_best,
                                                  objective=objective,
                                                  **param_grids)


class GammaGAM(GAM):
    """Gamma GAM

    This is a GAM with a Gamma error distribution, and a log link.

    NB
    Although canonical link function for the Gamma GLM is the inverse link,
    this function can create problems for numerical software because it becomes
    difficult to enforce the requirement that the mean of the Gamma distribution
    be positive. The log link guarantees this.

    If you need to use the inverse link function, simply construct a custom GAM:

    >>> from pygam import GAM
    >>> gam = GAM(distribution='gamma', link='inverse')


    Parameters
    ----------
    terms : expression specifying terms to model, optional.

        By default a univariate spline term will be allocated for each feature.

        For example:

        >>> GAM(s(0) + l(1) + f(2) + te(3, 4))

        will fit a spline term on feature 0, a linear term on feature 1,
        a factor term on feature 2, and a tensor term on features 3 and 4.

    callbacks : list of str or list of CallBack objects, optional
        Names of callback objects to call during the optimization loop.

    fit_intercept : bool, optional
        Specifies if a constant (a.k.a. bias or intercept) should be
        added to the decision function.
        Note: the intercept receives no smoothing penalty.

    max_iter : int, optional
        Maximum number of iterations allowed for the solver to converge.

    block_size : int, default: 10000
        number of samples to consider at a time.
        smaller numbers reduce memory consumption, but increase overhead.

    gamma : float, default: 1.4
        scaling to bias GCV and UBRE scores towards less wiggly functions.
        larger values penalize penalize wiggliness more.
        must be larger than 1.

    tol : float, optional
        Tolerance for stopping criteria.

    verbose : bool, optional
        whether to show pyGAM warnings.

    Attributes
    ----------
    coef_ : array, shape (n_classes, m_features)
        Coefficient of the features in the decision function.
        If fit_intercept is True, then self.coef_[0] will contain the bias.

    statistics_ : dict
        Dictionary containing model statistics like GCV/UBRE scores, AIC/c,
        parameter covariances, estimated degrees of freedom, etc.

    logs_ : dict
        Dictionary containing the outputs of any callbacks at each
        optimization loop.

        The logs are structured as ``{callback: [...]}``

    References
    ----------
    Simon N. Wood, 2006
    Generalized Additive Models: an introduction with R

    Hastie, Tibshirani, Friedman
    The Elements of Statistical Learning
    http://statweb.stanford.edu/~tibs/ElemStatLearn/printings/ESLII_print10.pdf

    Paul Eilers & Brian Marx, 2015
    International Biometric Society: A Crash Course on P-splines
    http://www.ibschannel2015.nl/project/userfiles/Crash_course_handout.pdf
    """
    def __init__(self, terms='auto', max_iter=100, tol=1e-4,
                 scale=None, callbacks=['deviance', 'diffs'],
                 fit_intercept=True, block_size=10000, gamma=1.4,
                 verbose=False, **kwargs):

        self.scale = scale
        super(GammaGAM, self).__init__(terms=terms,
                                        distribution=GammaDist(scale=self.scale),
                                        link='log',
                                        max_iter=max_iter,
                                        tol=tol,
                                        callbacks=callbacks,
                                        fit_intercept=fit_intercept,
                                        block_size=block_size,
                                        gamma=gamma,
                                        verbose=verbose,
                                        **kwargs)

        self._exclude += ['distribution', 'link']

    def _validate_params(self):
        """
        method to sanitize model parameters

        Parameters
        ---------
        None

        Returns
        -------
        None
        """
        self.distribution = GammaDist(scale=self.scale)
        super(GammaGAM, self)._validate_params()


class InvGaussGAM(GAM):
    """Inverse Gaussian GAM

    This is a GAM with a Inverse Gaussian error distribution, and a log link.

    NB
    Although canonical link function for the Inverse Gaussian GLM is the inverse squared link,
    this function can create problems for numerical software because it becomes
    difficult to enforce the requirement that the mean of the Inverse Gaussian distribution
    be positive. The log link guarantees this.

    If you need to use the inverse squared link function, simply construct a custom GAM:

    >>> from pygam import GAM
    >>> gam = GAM(distribution='inv_gauss', link='inv_squared')


    Parameters
    ----------
    terms : expression specifying terms to model, optional.

        By default a univariate spline term will be allocated for each feature.

        For example:

        >>> GAM(s(0) + l(1) + f(2) + te(3, 4))

        will fit a spline term on feature 0, a linear term on feature 1,
        a factor term on feature 2, and a tensor term on features 3 and 4.

    callbacks : list of str or list of CallBack objects, optional
        Names of callback objects to call during the optimization loop.

    fit_intercept : bool, optional
        Specifies if a constant (a.k.a. bias or intercept) should be
        added to the decision function.
        Note: the intercept receives no smoothing penalty.

    max_iter : int, optional
        Maximum number of iterations allowed for the solver to converge.

    tol : float, optional
        Tolerance for stopping criteria.

    verbose : bool, optional
        whether to show pyGAM warnings.

    Attributes
    ----------
    coef_ : array, shape (n_classes, m_features)
        Coefficient of the features in the decision function.
        If fit_intercept is True, then self.coef_[0] will contain the bias.

    statistics_ : dict
        Dictionary containing model statistics like GCV/UBRE scores, AIC/c,
        parameter covariances, estimated degrees of freedom, etc.

    logs_ : dict
        Dictionary containing the outputs of any callbacks at each
        optimization loop.

        The logs are structured as ``{callback: [...]}``

    References
    ----------
    Simon N. Wood, 2006
    Generalized Additive Models: an introduction with R

    Hastie, Tibshirani, Friedman
    The Elements of Statistical Learning
    http://statweb.stanford.edu/~tibs/ElemStatLearn/printings/ESLII_print10.pdf

    Paul Eilers & Brian Marx, 2015
    International Biometric Society: A Crash Course on P-splines
    http://www.ibschannel2015.nl/project/userfiles/Crash_course_handout.pdf
    """
    def __init__(self, terms='auto', max_iter=100, tol=1e-4,
                 scale=None, callbacks=['deviance', 'diffs'],
                 fit_intercept=True, verbose=False, **kwargs):
        self.scale = scale
        super(InvGaussGAM, self).__init__(terms=terms,
                                          distribution=InvGaussDist(scale=self.scale),
                                          link='log',
                                          max_iter=max_iter,
                                          tol=tol,
                                          callbacks=callbacks,
                                          fit_intercept=fit_intercept,
                                          verbose=verbose,
                                          **kwargs)

        self._exclude += ['distribution', 'link']

    def _validate_params(self):
        """
        method to sanitize model parameters

        Parameters
        ---------
        None

        Returns
        -------
        None
        """
        self.distribution = InvGaussDist(scale=self.scale)
        super(InvGaussGAM, self)._validate_params()


class ExpectileGAM(GAM):
    """Expectile GAM

    This is a GAM with a Normal distribution and an Identity Link,
    but minimizing the Least Asymmetrically Weighted Squares


    Parameters
    ----------
    terms : expression specifying terms to model, optional.

        By default a univariate spline term will be allocated for each feature.

        For example:

        >>> GAM(s(0) + l(1) + f(2) + te(3, 4))

        will fit a spline term on feature 0, a linear term on feature 1,
        a factor term on feature 2, and a tensor term on features 3 and 4.

    callbacks : list of str or list of CallBack objects, optional
        Names of callback objects to call during the optimization loop.

    fit_intercept : bool, optional
        Specifies if a constant (a.k.a. bias or intercept) should be
        added to the decision function.
        Note: the intercept receives no smoothing penalty.

    max_iter : int, optional
        Maximum number of iterations allowed for the solver to converge.

    block_size : int, default: 10000
        number of samples to consider at a time.
        smaller numbers reduce memory consumption, but increase overhead.

    gamma : float, default: 1.4
        scaling to bias GCV and UBRE scores towards less wiggly functions.
        larger values penalize penalize wiggliness more.
        must be larger than 1.

    tol : float, optional
        Tolerance for stopping criteria.

    verbose : bool, optional
        whether to show pyGAM warnings.

    Attributes
    ----------
    coef_ : array, shape (n_classes, m_features)
        Coefficient of the features in the decision function.
        If fit_intercept is True, then self.coef_[0] will contain the bias.

    statistics_ : dict
        Dictionary containing model statistics like GCV/UBRE scores, AIC/c,
        parameter covariances, estimated degrees of freedom, etc.

    logs_ : dict
        Dictionary containing the outputs of any callbacks at each
        optimization loop.

        The logs are structured as ``{callback: [...]}``

    References
    ----------
    Simon N. Wood, 2006
    Generalized Additive Models: an introduction with R

    Hastie, Tibshirani, Friedman
    The Elements of Statistical Learning
    http://statweb.stanford.edu/~tibs/ElemStatLearn/printings/ESLII_print10.pdf

    Paul Eilers & Brian Marx, 2015
    International Biometric Society: A Crash Course on P-splines
    http://www.ibschannel2015.nl/project/userfiles/Crash_course_handout.pdf
    """
    def __init__(self, terms='auto', max_iter=100, tol=1e-4,
                 scale=None, callbacks=['deviance', 'diffs'],
                 fit_intercept=True, expectile=0.5,
                 block_size=10000, gamma=1.4,
                 verbose=False, **kwargs):

        self.scale = scale
        self.expectile = expectile
        super(ExpectileGAM, self).__init__(terms=terms,
                                          distribution=NormalDist(scale=self.scale),
                                          link='identity',
                                          max_iter=max_iter,
                                          tol=tol,
                                          callbacks=callbacks,
                                          fit_intercept=fit_intercept,
                                          block_size=block_size,
                                          gamma=gamma,
                                          verbose=verbose,
                                          **kwargs)

        self._exclude += ['distribution', 'link']

    def _validate_params(self):
        """
        method to sanitize model parameters

        Parameters
        ---------
        None

        Returns
        -------
        None
        """
        if self.expectile >= 1 or self.expectile <= 0:
            raise ValueError('expectile must be in (0,1), but found {}'.format(self.expectile))
        self.distribution = NormalDist(scale=self.scale)
        super(ExpectileGAM, self)._validate_params()

    def _W(self, mu, weights, y=None):
        """
        compute the PIRLS weights for model predictions.

        TODO lets verify the formula for this.
        if we use the square root of the mu with the stable opt,
        we get the same results as when we use non-sqrt mu with naive opt.

        this makes me think that they are equivalent.

        also, using non-sqrt mu with stable opt gives very small edofs for even lam=0.001
        and the parameter variance is huge. this seems strange to me.

        computed [V * d(link)/d(mu)] ^(-1/2) by hand and the math checks out as hoped.

        ive since moved the square to the naive pirls method to make the code modular.

        Parameters
        ---------
        mu : array-like of shape (n_samples,)
            expected value of the targets given the model and inputs
        weights : array-like of shape (n_samples,)
            containing sample weights
        y = array-like of shape (n_samples,) or None, default None
            useful for computing the asymmetric weight.

        Returns
        -------
        weights : scipy.sparse array of shape (n_samples, n_samples)
        """
        # asymmetric weight
        asym = (y > mu) * self.expectile + (y <= mu) * (1 - self.expectile)

        return sp.sparse.diags((self.link.gradient(mu, self.distribution)**2 *
                                self.distribution.V(mu=mu) *
                                weights ** -1)**-0.5 * asym**0.5)

    def _get_quantile_ratio(self, X, y):
        """find the expirical quantile of the model

        Parameters
        ----------
        X : array-like, shape (n_samples, m_features)
            Training vectors, where n_samples is the number of samples
            and m_features is the number of features.
        y : array-like, shape (n_samples,)
            Target values (integers in classification, real numbers in
            regression)
            For classification, labels must correspond to classes.

        Returns
        -------
        ratio : float on [0, 1]
        """
        y_pred = self.predict(X)
        return (y_pred > y).mean()

    def fit_quantile(self, X, y, quantile, max_iter=20, tol=0.01, weights=None):
        """fit ExpectileGAM to a desired quantile via binary search

        Parameters
        ----------
        X : array-like, shape (n_samples, m_features)
            Training vectors, where n_samples is the number of samples
            and m_features is the number of features.
        y : array-like, shape (n_samples,)
            Target values (integers in classification, real numbers in
            regression)
            For classification, labels must correspond to classes.
        quantile : float on (0, 1)
            desired quantile to fit.
        max_iter : int, default: 20
            maximum number of binary search iterations to perform
        tol : float > 0, default: 0.01
            maximum distance between desired quantile and fitted quantile
        weights : array-like shape (n_samples,) or None, default: None
            containing sample weights
            if None, defaults to array of ones

        Returns
        -------
        self : fitted GAM object
        """
        def _within_tol(a, b, tol):
            return np.abs(a - b) <= tol

        # validate arguments
        if quantile <= 0 or quantile >= 1:
            raise ValueError('quantile must be on (0, 1), but found {}'.format(quantile))

        if tol <= 0:
            raise ValueError('tol must be float > 0 {}'.format(tol))

        if max_iter <= 0:
            raise ValueError('max_iter must be int > 0 {}'.format(max_iter))

        # perform a first fit if necessary
        if not self._is_fitted:
            self.fit(X, y, weights=weights)

        # do binary search
        max_ = 1.0
        min_ = 0.0
        n_iter = 0
        while n_iter < max_iter:
            ratio = self._get_quantile_ratio(X, y)

            if _within_tol(ratio, quantile, tol):
                break

            if ratio < quantile:
                min_ = self.expectile
            else:
                max_ = self.expectile

            expectile = (max_ + min_) / 2.
            self.set_params(expectile=expectile)
            self.fit(X, y, weights=weights)

            n_iter += 1

        # print diagnostics
        if not _within_tol(ratio, quantile, tol) and self.verbose:
            warnings.warn('maximum iterations reached')

        return self<|MERGE_RESOLUTION|>--- conflicted
+++ resolved
@@ -800,11 +800,7 @@
         # forward pass
         lp = self._linear_predictor(modelmat=modelmat)
         mu = self.link.mu(lp, self.distribution)
-<<<<<<< HEAD
-        W = self._W(mu, weights)  # create pirls weight matrix
-=======
         W = self._W(mu, weights, y=y) # create pirls weight matrix
->>>>>>> abd2bff7
 
         # check for weights == 0 or nan, and update
         mask = self._nan_mask(W.diagonal())
@@ -917,47 +913,11 @@
                 Yannig Goude
                 Simon Shaw
         """
-<<<<<<< HEAD
         return _parallel_inc(self, X, y, weights)
-#         n = len(y)
-#         m = sum(self._n_coeffs)
-=======
+
         n = len(y)
         m = self.terms.n_coefs
->>>>>>> abd2bff7
-
-#         R = []
-#         f = []
-#         r = 0.
-#         vars_ = defaultdict(list)
-
-#         # make progressbar optional
-#         if self.verbose and (n > self.block_size):
-#             K = np.ceil(n / self.block_size).astype('int')
-#             pbar = ProgressBar(max_value=K)
-#         else:
-#             pbar = lambda x: x
-
-#         for mask in pbar(self._block_masks(n)):
-
-#             # get only a block of the model matrix
-#             Xk = self._modelmat(X[mask])
-#             Xk, yk, zk, Wk, muk = self._forward_pass(Xk, y[mask], weights[mask])
-
-<<<<<<< HEAD
-#             # do parallel QR
-#             Qk, Rk = np.linalg.qr(Wk.dot(Xk).todense().A, mode='reduced')
-#             if not np.isfinite(Qk).all() or not np.isfinite(Rk).all():
-#                 raise ValueError('QR decomposition produced NaN or Inf. '\
-#                                  'Check X data.')
-
-#             fk = Qk.T.dot(zk)
-#             del Qk
-#             R.append(Rk)
-#             f.append(fk)
-#             del fk
-#             r += np.linalg.norm(zk)
-=======
+
             # do parallel QR
             Qk, Rk = np.linalg.qr(Wk.dot(Xk).A, mode='reduced')
             if not np.isfinite(Qk).all() or not np.isfinite(Rk).all():
@@ -970,33 +930,16 @@
             f.append(fk)
             del fk
             r += np.linalg.norm(zk)
->>>>>>> abd2bff7
-
-#             # grab some variables for callbacks
-#             vars_['pseudo_data'].append(zk)
-#             vars_['mu'].append(muk)
-#             vars_['y'].append(yk)
-
-<<<<<<< HEAD
-#         # now combine all partitions
-#         Q, R = np.linalg.qr(np.vstack(R))
-#         f = Q.T.dot(np.concatenate(f))
-=======
+
         if mask.all():
             Q = Qk
             R = R[0]
             f = f[0]
-            print('jji')
+           
         else:
             # now combine all partitions
             Q, R = np.linalg.qr(np.vstack(R))
             f = Q.T.dot(np.concatenate(f))
->>>>>>> abd2bff7
-
-#         vars_['pseudo_data'] = np.concatenate(vars_['pseudo_data'])
-#         vars_['mu'] = np.concatenate(vars_['mu'])
-#         vars_['y'] = np.concatenate(vars_['y'])
-#         return Q, R, f, r, vars_
 
     def _pirls(self, X, y, weights):
         """
@@ -1053,17 +996,7 @@
             Q, R, f, r, vars_ = self._forward_pass_parallel(X, y, weights)
 
             # log on-loop-start stats
-<<<<<<< HEAD
-            self._on_loop_start(vars())
-            WB = W.dot(modelmat[mask,:]) # common matrix product
-            Q, R = np.linalg.qr(WB.A)
-
-            if not np.isfinite(Q).all() or not np.isfinite(R).all():
-                raise ValueError('QR decomposition produced NaN or Inf. '\
-                                     'Check X data.')
-=======
             self._on_loop_start(vars(), vars_)
->>>>>>> abd2bff7
 
             # need to recompute the number of singular values
             Dinv = np.zeros((m, len(R)))
